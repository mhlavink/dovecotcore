--- conflicted
+++ resolved
@@ -1,4 +1,3 @@
-<<<<<<< HEAD
 v2.2.UNSTABLE 2012-xx-xx  Timo Sirainen <tss@iki.fi>
 
 	* When creating home directories, the permissions are copied from the
@@ -30,14 +29,13 @@
 	  exists only in the index.
 	+ LMTP proxy: Implemented XCLIENT extension for passing remote IP
 	  address through proxy.
-=======
+
 v2.1.13 2013-01-06  Timo Sirainen <tss@iki.fi>
 
 	- Some fixes to cache file changes in v2.1.11.
 	- fts-solr: Overlong UTF8 sequences in mails were rejected by Solr and
 	  caused the mails to not be indexed.
 	- virtual storage: Sorting mailbox by from/to/cc/bcc didn't work.
->>>>>>> 553cf4f8
 
 v2.1.12 2012-11-30  Timo Sirainen <tss@iki.fi>
 
