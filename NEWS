<<<<<<< HEAD
v2.1.UNSTABLE 2011-xx-xx  Timo Sirainen <tss@iki.fi>

	* Plugins now use UTF-8 mailbox names rather than mUTF-7:
	  acl, autocreate, expire, trash, virtual
	* auth_username_format default changed to %Lu. If you really want
	  case sensitive usernames, set it back to empty.
	* Solr full text search backend changed to use mailbox GUIDs instead of
	  mailbox names, requiring reindexing everything. solr_old backend can
	  be used with old indexes to avoid reindexing, but it doesn't support
	  some newer features.

	+ imapc (= IMAP client) storage allows using a remote IMAP server to
	  be used as storage. This allows using Dovecot as a smart (caching)
	  proxy or using dsync to do migration from remote IMAP server.
	+ Mailbox indexing via queuing indexer service (required for Lucene)
	+ Lucene full text search (FTS) backend rewritten with support for
	  different languages
	+ FTS finally supports "OR" search operation
	+ FTS supports indexing attachments via external programs
	+ IMAP FUZZY extension, supported by Lucene and Solr FTS backends
	+ Mailbox list indexes
	+ Statistics tracking via stats service. Exported via doveadm stats.
	+ Autocreate plugin creates/subscribes mailboxes physically only when
	  the mailbox is opened for the first time. Mailbox listing shows the
	  autocreated mailboxes even if they don't physically exist.
	+ Password and user databases now support default_fields and
	  override_fields settings to specify template defaults/overrides.
	- listescape plugin works perfectly now
=======
v2.0.15 2011-09-16  Timo Sirainen <tss@iki.fi>

	+ doveadm altmove: Added -r parameter to move mails back to primary
	  storage.
	- v2.0.14: Index reading could have eaten a lot of memory in some
	  situations
	- doveadm index no longer affects future caching decisions
	- mbox: Fixed crash during mail delivery when mailbox didn't yet have
	  GUID assigned to it.
	- zlib+mbox: Fetching last message from compressed mailboxes crashed.
	- lib-sql: Fixed load balancing and error handling when multiple hosts
	  are used.
>>>>>>> 006be1e1

v2.0.14 2011-08-29  Timo Sirainen <tss@iki.fi>

	+ doveadm: Added support for running mail commands by proxying to
	  another doveadm server.
	+ Added "doveadm proxy list" and "doveadm proxy kick" commands to
	  list/kick proxy connections (via a new "ipc" service).
	+ Added "doveadm director move" to assign user from one server to
	  another, killing any existing connections.
	+ Added "doveadm director ring status" command.
	+ userdb extra fields can now return name+=value to append to an
	  existing name, e.g. "mail_plugins+= quota".
	- script-login attempted an unnecessary config lookup, which usually
	  failed with "Permission denied".
	- lmtp: Fixed parsing quoted strings with spaces as local-part for
	  MAIL FROM and RCPT TO.
	- imap: FETCH BODY[HEADER.FIELDS (..)] may have crashed or not
	  returned all data sometimes.
	- ldap: Fixed random assert-crashing with with sasl_bind=yes.
	- Fixes to handling mail chroots
	- Fixed renaming mailboxes under different parent with FS layout when
	  using separate ALT, INDEX or CONTROL paths.
	- zlib: Fixed reading concatenated .gz files.

v2.0.13 2011-05-11  Timo Sirainen <tss@iki.fi>

	+ Added "doveadm index" command to add unindexed messages into
	  index/cache. If full text search is enabled, it also adds unindexed
	  messages to the fts database.
	+ added "doveadm director dump" command.
	+ pop3: Added support for showing messages in "POP3 order", which can 
	  be different from IMAP message order. This can be useful for
	  migrations from other servers. Implemented it for Maildir as 'O'
	  field in dovecot-uidlist.
	- doveconf: Fixed a wrong "subsection has ssl=yes" warning.
	- mdbox purge: Fixed wrong warning about corrupted extrefs.
	- sdbox: INBOX GUID changed when INBOX was autocreated, leading to
	  trouble with dsync.
	- script-login binary wasn't actually dropping privileges to the
	  user/group/chroot specified by its service settings.
	- Fixed potential crashes and other problems when parsing header names
	  that contained NUL characters.

v2.0.12 2011-04-12  Timo Sirainen <tss@iki.fi>

	+ doveadm: Added "move" command for moving mails between mailboxes.
	+ virtual: Added support for "+mailbox" entries that clear \Recent
	  flag from messages (default is to preserve them).
	- dbox: Fixes to handling external attachments
	- dsync: More fixes to avoid hanging with remote syncs
	- dsync: Many other syncing/correctness fixes
	- doveconf: v2.0.10 and v2.0.11 didn't output plugin {} section right

v2.0.11 2011-03-07  Timo Sirainen <tss@iki.fi>

	* dotlock_use_excl setting's default was accidentally "no" in all
	  v2.0.x releases, instead of "yes" as in v1.1 and v1.2. Changed it
	  back to "yes."

	- v2.0.10: LDAP support was broken
	- v2.0.10: dsyncing to remote often hanged (timed out in 15 mins)

v2.0.10 2011-03-04  Timo Sirainen <tss@iki.fi>

	* LMTP: For user+detail@domain deliveries, the +detail is again written
	  to Delivered-To: header.
	* Skip auth penalty checks from IPs in login_trusted_networks.

	+ Added import_environment setting.
	+ Added submission_host setting to send mails via SMTP instead of
	  via sendmail binary.
	+ Added doveadm acl get/set/delete commands for ACL manipulation,
	  similar to how IMAP ACL extension works.
	+ Added doveadm acl debug command to help debug and fix problems
	  with why shared mailboxes aren't working as expected.
	- IMAP: Fixed hangs with COMPRESS extension
	- IMAP: Fixed a hang when trying to COPY to a nonexistent mailbox. 
	- IMAP: Fixed hang/crash with SEARCHRES + pipelining $.
	- IMAP: Fixed assert-crash if IDLE+DONE is sent in same TCP packet. 
	- LMTP: Fixed sending multiple messages in a session.
	- doveadm: Fixed giving parameters to mail commands. 
	- doveadm import: Settings weren't correctly used for the
	  import storage.
	- dsync: Fixed somewhat random failures with saving messages to
	  remote dsync.
	- v2.0.9: Config reload didn't notify running processes with
	  shutdown_clients=no, so they could have kept serving new clients
	  with old settings.

v2.0.9 2011-01-13  Timo Sirainen <tss@iki.fi>

	- Linux: Fixed a high system CPU usage / high context switch count
	  performance problem
	- Maildir: Avoid unnecessarily reading dovecot-uidlist while opening
	  mailbox.
	- Maildir: Fixed renaming child mailboxes when namespace had a prefix.
	- mdbox: Don't leave partially written messages to mdbox files when
	  aborting saving.
	- Fixed master user logins when using userdb prefetch
	- lda: Fixed a crash when trying to send "out of quota" reply
	- lmtp: If delivering duplicate messages to same user's INBOX,
	  create different GUIDs for them. This helps to avoid duplicate
	  POP3 UIDLs when pop3_uidl_format=%g.
	- virtual storage: Fixed saving multiple mails in a transaction
	  (e.g. copy multiple messages).
	- dsync: Saved messages' save-date was set to 1970-01-01.

v2.0.8 2010-12-03  Timo Sirainen <tss@iki.fi>

	* Services' default vsz_limits weren't being enforced correctly in
	  earlier v2.0 releases. Now that they are enforced, you might notice
	  that the default limits are too low and you need to increase them.
	  This problem will show up in logs as "out of memory" errors.
	  See default_vsz_limit and service { vsz_limit } settings.
	* LMTP: In earlier versions if mail was delivered to user+detail@domain
	  address, LMTP server always attempted to deliver the mail to mailbox
	  named "detail". This was rather unintentional and shouldn't have been
	  the default. lmtp_save_to_detail_mailbox=yes setting now preserves
	  this behavior (default is no).

	+ Added systemd support (configure --with-systemdsystemunitdir).
	  Based on patch by Christophe Fergeau.
	+ Replaced broken mbox-snarf plugin with a new more generic snarf
	  plugin.
	- dbox: Fixes to handling external mail attachments
	- verbose_proctitle=yes didn't work for all processes in v2.0.7
	- imap, pop3: When service { client_count } was larger than 1, the
	  log messages didn't use the correct prefix. Last logged in user's
	  prefix was always used, regardless of what user's session actually
	  logged it. Now the proper log prefix is always used.
	- MySQL: Only the first specified host was ever used

v2.0.7 2010-11-08  Timo Sirainen <tss@iki.fi>

	* master: default_process_limit wasn't actually used anywhere,
	  rather the default was unlimited. Now that it is enforced, you might
	  notice that the default limit is too low and you need to increase it.
	  Dovecot logs a warning when this happens.
	* mail-log plugin: Log mailbox name as virtual name rather than
	  physical name (e.g. namespace prefix is included in the name)

	+ doveadm dump: Added imapzlib type to uncompress IMAP's
	  COMPRESS DEFLATE I/O traffic (e.g. from rawlog).
	- IMAP: Fixed LIST-STATUS when listing subscriptions with
	  subscriptions=no namespaces. 
	- IMAP: Fixed SELECT QRESYNC not to crash on mailbox close if a lot of
	  changes were being sent. 
	- quota: Don't count virtual mailboxes in quota
	- doveadm expunge didn't always actually do the physical expunging
	- Fixed some index reading optimizations introduced by v2.0.5.
	- LMTP proxying fixes

v2.0.6 2010-10-21  Timo Sirainen <tss@iki.fi>

	* Pre-login CAPABILITY includes IDLE again. Mainly to make Blackberry
	  servers happy.
	* auth: auth_cache_negative_ttl default was 0 in earlier v2.0.x, but it
	  was supposed to be 1 hour as in v1.x. Changed it back to 1h.
	  If you want it disabled, make sure doveconf shows it as 0.

	+ dbox: Added support for saving mail attachments to external files,
	  with also support for single instance storage. This feature hasn't
	  had much testing yet, so be careful with it.
	+ doveadm: Added import command for importing mails from other storages.
	+ Reduced NFS I/O operations for index file accesses
	+ dbox, Maildir: When copying messages, copy also already cached fields
	  from dovecot.index.cache
	+ mdbox: Added mdbox_preallocate_space setting (Linux+ext4/XFS only)
	- Maildir: LDA/LMTP assert-crashed sometimes when saving a mail.
	- Fixed leaking fds when writing to dovecot.mailbox.log.
	- Fixed rare dovecot.index.cache corruption
	- IMAP: SEARCH YOUNGER/OLDER wasn't working correctly

v2.0.5 2010-10-01  Timo Sirainen <tss@iki.fi>

	* acl: Fixed the logic of merging multiple ACL entries. Now it works as
	  documented, while previously it could have done slightly different
	  things depending on the order of the entries.
	* virtual: Allow opening virtual mailboxes that refer to non-existing
	  mailboxes. It seems that the benefits of this outweigh the lack of
	  error message when typoing a mailbox name.

	+ Added some disk I/O optimizations to Maildir and index code. They're
	  especially helpful with short-lived connections like POP3.
	+ pop3: Added pop3_fast_size_lookups setting.
	- doveconf sometimes failed with complaining about missing ssl_key
	  setting, causing e.g. dovecot-lda to fail.
	- lda: If there's an error in configuration, doveconf didn't exit with
	  EX_TEMPFAIL as it should have.
	- sdbox: Fixed memory leak when copying messages with hard links. 
	- zlib + sdbox combination didn't work
	- zlib: Fixed several crashes, which mainly showed up with mbox.
	- quota: Don't crash if user has quota disabled, but plugin loaded.
	- doveadm fetch uid was actually returning sequence, not uid.
	- v2.0.4's subscription listing ignored (and logged a warning about)
	  subscriptions=no namespaces' entries in some configurations.
	  (So listing shared mailboxes' subscriptions could have been broken.)
	- acl: Fixed crashing when sometimes listing shared mailboxes via
	  dict proxy.

v2.0.4 2010-09-26  Timo Sirainen <tss@iki.fi>

	* multi-dbox: If :INDEX=path is specified, keep
	  storage/dovecot.map.index* files also in the index path rather than
	  in the main storage directory.

	  WARNING: if you specified :INDEX= with earlier mdbox installation,
	  you must now manually move the storage indexes to the expected
	  directory! Otherwise Dovecot won't see them and will rebuild the
	  indexes, possibly unexpunging some mails.

	- Maildir: Copying messages with hard links sometimes caused the
	  source maildir's entire tmp/ directory to be renamed to destination
	  maildir as if it were a message.
	- Maildir: v2.0.3 broke expunging copied messages sometimes
	- Maildir: INBOX whose tmp/ directory was lost couldn't be opened
	- single-dbox: Messages weren't copied with hard links
	- vpopmail support is hopefully working again.
	- dsync: POP3 UIDLs weren't copied with Maildir
	- dict file: Fixed fd leak (showed up easily with LMTP + quota)

v2.0.3 2010-09-17  Timo Sirainen <tss@iki.fi>

	* dovecot-lda: Removed use of non-standard Envelope-To: header as a
	  default for -a. Set lda_original_recipient_header=Envelope-To to
	  returns the old behavior.

	+ Added support for reverse quota warnings (i.e. when quota goes back
	  under the limit). This is enabled by adding '-' to beginning of
	  quota_warning value. Based on patch by Jeroen Koekkoek.
	+ dovecot-lda: Added lda_original_recipient_header setting, which is
	  used for getting original recipient if -a isn't used.
	+ dovecot-lda: Added -r parameter to specify final recipient address.
	  (It may differ from original address for e.g. aliases.)
	+ Maildir: uidlist file can now override message's GUID, making it
	  possible for multiple messages in a mailbox to have the same GUID.
	  This also fixes dsync's message conflict resolution.
	- dovecot-lda: If destination user isn't found, exit with EX_NOUSER,
	  not EX_TEMPFAIL.
	- dsync: Fixed handling \Noselect mailboxes
	- Fixed an infinite loop introduced by v2.0.2's message parser changes.
	- Fixed a crash introduced by v2.0.2's istream-crlf changes.

v2.0.2 2010-09-08  Timo Sirainen <tss@iki.fi>

	* vpopmail support is disabled for now, since it's broken. You can use
	  it via checkpassword support or its sql/ldap database directly.

	- maildir: Fixed "duplicate uidlist entry" errors that happened at
	  least with LMTP when mail was delivered to multiple recipients
	- Deleting ACLs didn't cause entries to be removed from acl_shared_dict
	- mail_max_lock_timeout setting wasn't working with all locks
	- auth_cache_size setting's old-style value wasn't autoconverted
	  and it usually also caused a crash

v2.0.1 2010-08-24  Timo Sirainen <tss@iki.fi>

	* When dsync is started as root, remote dsync command is now also
	  executed as root instead of with dropped privileges.

	- IMAP: QRESYNC parameters for SELECT weren't handled correctly.
	- UTF-8 string validity checking wasn't done correctly (e.g.
	  mailbox names in Sieve fileinto)
	- dsync: Fixed a random assert-crash with remote dsyncing

v2.0.0 2010-08-16  Timo Sirainen <tss@iki.fi>

	* Dovecot uses two system users for internal purposes now by default:
	  dovenull and dovecot. You need to create the dovenull user or change
	  default_login_user setting.
	* Global ACLs are now looked up using namespace prefixes. For example
	  if you previously had INBOX. namespace prefix and a global ACL for
	  "INBOX.Sent", it's now looked up from "INBOX.Sent" file instead of
	  "Sent" as before.
	* Maildir: File permissions are no longer based on dovecot-shared file,
	  but the mailbox directory.

	+ Redesigned master process. It's now more modular and there is less
	  code running as root.
	+ Configuration supports now per-local/remote ip/network settings.
	+ dsync utility does a two-way mailbox synchronization.
	+ LMTP server and proxying.
	+ Added mdbox (multi-dbox) mail storage backend.
	+ doveadm utility can be used to do all kinds of administration
	  functions. Old dovecotpw and *view utilities now exist in its
	  subcommands.
	+ imap and pop3 processes can now handle multiple connections.
	+ IMAP: COMPRESS=DEFLATE is supported by imap_zlib plugin
	+ director service helps NFS installations to redirect users always
	  to same server to avoid corruption

v2.0.rc6 2010-08-13  Timo Sirainen <tss@iki.fi>

	- dict quota didn't always decrease quota when messages were expunged
	- Shared INBOX wasn't always listed with FS layout

v2.0.rc5 2010-08-09  Timo Sirainen <tss@iki.fi>

	- Using more than 2 plugins could have caused broken behavior
	  (more fixes for this)
	- Listescape plugin fixes
	- mbox: Fixed a couple of assert-crashes
	- mdbox: Fixed potential assert-crash when saving multiple messages
	  in one transaction.

v2.0.rc4 2010-08-04  Timo Sirainen <tss@iki.fi>

	+ director: Added director_doveadm_port for accepting doveadm
	  TCP connections. 
	+ doveadm: Added client/server architecture support for running mail
	  commands. Enable this by setting doveadm_worker_count to non-zero.
	+ mail-log: Added support for mailbox_create event.
	+ imap_capability = +XFOO BAR can be used to add capabilities instead
	  of replacing the whole capability string.
	+ virtual storage: Added support for IDLE notifications. 
	- doveadm mailbox status: Fixed listing non-ASCII mailbox names. 
	- doveadm fetch: Fixed output when fetching message header or body
	- doveadm director map/add/remove: Fixed handling IP address as
	  parameter. 
	- dsync: A few more fixes

v2.0.rc3 2010-07-20  Timo Sirainen <tss@iki.fi>

	* Single-dbox is now called "sdbox" instead of "dbox".
	  "dbox" will stay as an alias for it for now.

	+ Added mail_temp_dir setting, used by deliver and lmtp for creating
	  temporary mail files. Default is /tmp.
	+ doveadm: Added "director map" command to list user -> host mappings.
	- imap: Fixed checking if list=children namespace has children.
	- director: If all login processes died, director stopped reading
	  proxy-notify input and caused future login processes to hang
	- mail_log plugin configuration was broken
	- Using more than 2 plugins could have caused broken behavior
	- mdbox: Race condition fixes related to copying and purging
	- dsync: Lots of fixes

v2.0.rc2 2010-07-09  Timo Sirainen <tss@iki.fi>

	- Fixed a crash with empty mail_plugins
	- Fixed sharing INBOX to other users
	- mdbox: Rebuilding storage was broken in rc1
	- dsync was broken for remote syncs in rc1
	- director+LMTP proxy wasn't working correctly
	- v1.x config parser failed with some settings if pigeonhole wasn't
	  installed.
	- virtual: If non-matching messages weren't expunged within same
	  session, they never got expunged.

v2.0.rc1 2010-07-02  Timo Sirainen <tss@iki.fi>

	* See v2.0.0 notes

v1.2.6 2009-10-05  Timo Sirainen <tss@iki.fi>

	* Upgraded to Unicode 5.2.0

	+ Added authtest utility for doing passdb and userdb lookups.
	+ login: ssl_security string now also shows the used compression.
	- quota: Don't crash with non-Maildir++ quota backend.
	- imap proxy: Fixed crashing with some specific password characters.
	- dovecot --exec-mail was broken.
	- Avoid assert-crashing when two processes try to create index at the
	  same time.

v1.2.5 2009-09-13  Timo Sirainen <tss@iki.fi>

	* Authentication: DIGEST-MD5 and RPA mechanisms no longer require
	  user's login realm to be listed in auth_realms. It only made
	  configuration more difficult without really providing extra security.
	* zlib plugin: Don't allow clients to save compressed data directly.
	  This prevents users from exploiting (most of the) potential security
	  holes in zlib/bzlib.

	+ Added pop3_save_uidl setting.
	+ dict quota: When updating quota and user isn't already in dict,
	  recalculate and save the quota.
	- file_set_size() was broken with OSes that didn't support
	  posix_fallocate() (almost everyone except Linux), causing all kinds
	  of index file errors.
	- v1.2.4 index file handling could have caused an assert-crash
	- IMAP: Fixes to QRESYNC extension.
	- virtual plugin: Crashfix
	- deliver: Don't send rejects to any messages that have Auto-Submitted
	  header. This avoids emails loops.
	- Maildir: Performance fixes, especially with maildir_very_dirty_syncs.
	- Maildir++ quota: Limits weren't read early enough from maildirsize
	  file (when quota limits not enforced by Dovecot)
	- Message decoding fixes (mainly for IMAP SEARCH, Sieve).

v1.2.4 2009-08-17  Timo Sirainen <tss@iki.fi>

	* acl: When looking up ACL defaults, use global/local default files
	  if they exist. So it's now possible to set default ACLs by creating
	  dovecot-acl file to the mail root directory.

	+ imap/pop3 proxy: If proxy destination is known to be down,
	  fail connections to it immediately.
	+ imap/pop3 proxy: Added proxy_timeout passdb extra field to specify
	  proxy's connect timeout.
	- Fixed a crash in index file handling.
	- Fixed a crash in saving messages where message contained a CR
	  character that wasn't followed by LF (and the CR happened to be the
	  last character in an internal buffer).
	- v1.2.3 crashed when listing shared namespace prefix.
	- listescape plugin: Several fixes.
	- autocreate plugin: Fixed autosubscribing to mailboxes in
	  subscriptions=no namespaces.

v1.2.3 2009-08-07  Timo Sirainen <tss@iki.fi>

	* Mailbox names with control characters can't be created anymore.
	  Existing mailboxes can still be accessed though.

	+ Allow namespace prefix to be opened as mailbox, if a mailbox
	  already exists in the root dir.
	- Maildir: dovecot-uidlist was being recreated every time a mailbox
	  was accessed, even if nothing changed.
	- listescape plugin was somewhat broken
	- Compiling fixes for non-Linux/BSDs
	- imap: tb-extra-mailbox-sep workaround was broken.
	- ldap: Fixed hang when >128 requests were sent at once.
	- fts_squat: Fixed crashing when searching virtual mailbox.
	- imap: Fixed THREAD .. INTHREAD crashing.

v1.2.2 2009-07-27  Timo Sirainen <tss@iki.fi>

	* GSSAPI: More changes to authentication. Hopefully good now.
	* lazy_expunge plugin: Drop \Deleted flag when moving message.

	+ dovecot -n/-a now outputs also lda settings.
	+ dovecot.conf !include now supports globs (e.g.
	  !include /etc/dovecot/*.conf). Based on patch by Thomas Guthmann.
	+ acl: Support spaces in user/group identifiers.
	+ shared mailboxes: If only %%n is specified in prefix, default to
	  current user's domain.
	- Dovecot master process could hang if it received signals too rapidly.
	- Fixed "corrupted index cache file" errors (and perhaps others) caused
	  by e.g. IMAP's FETCH BODY[] command.
	- IMAP: When QRESYNC is enabled, don't crash when a new mail is
	  received while IDLEing.
	- IMAP: FETCH X-* parameters weren't working.
	- Maildir++ quota: Quota was sometimes updated wrong when it was
	  being recalculated.
	- Searching quoted-printable message body internally converted "_"
	  characters to spaces and didn't match search keys with "_".
	- Messages in year's first/last day may have had broken timezones
	  with OSes not having struct tm->tm_gmtoff (e.g. Solaris).
	- virtual plugin: If another session adds a new mailbox to index,
	  don't crash.

v1.2.1 2009-07-09 Timo Sirainen <tss@iki.fi>

	* GSSAPI: Changed logging levels and improved the messages.
	  Changed the way cross-realm authentication handling is done,
	  hopefully it's working now for everyone.
	* imap/pop3 logins now fail if home directory path is relative.
	  v1.2.0 deliver was already failing with these and they could have
	  caused problems even with v1.1.
	* IMAP: Custom authentication failure messages are now prefixed with
	  [ALERT] to get more clients to actually show them.

	+ Improved some error messages.
	- pop3: AUTH PLAIN was broken when SASL initial response wasn't given.
	- mbox: New mailboxes were created with UIDVALIDITY 1.
	- quota-fs was defaulting to group quota instead of user quota.
	- Fixed ACLs to work with mbox.
	- Fixed fchmod(-1, -1) errors with BSDs
	- convert plugin / convert-tool: Fixed changing hierarchy separators
	  in mailbox names when alt_hierarchy_char isn't set.

v1.2.0 2009-07-01 Timo Sirainen <tss@iki.fi>

	* When creating files or directories to mailboxes, Dovecot now uses
	  the mailbox directory's permissions and GID for them. Previous
	  versions simply used 0600 mode always. For backwards compatibility
	  dovecot-shared file's permissions still override these with Maildir.
	* SQL dictionary (quota) configuration file is different than in v1.1.
	  See doc/dovecot-dict-sql-example.conf for the new format.
	* deliver -m: Mailbox name is now assumed to be in UTF-8 format,
	  not modified-UTF7. Stephan Bosch's new Sieve implementation also
	  assumes UTF-8 format in fileinto parameters.

	+ Full support for shared mailboxes and IMAP ACL extension.
	  The code is mainly from Sascha Wilde and Bernhard Herzog.
	+ IMAP: Added support for extensions: CONDSTORE, QRESYNC, ESEARCH,
	  ESORT, SEARCHRES, WITHIN, ID and CONTEXT=SEARCH.
	+ SEARCH supports INTHREAD search key, but the rest of the INTHREAD
	  draft isn't implemented yet so it's not advertised in capability.
	+ THREAD REFS algorithm where threads are sorted by their latest
	  message instead of the thread root message. There is also no base
	  subject merging.
	+ IMAP: Implemented imap-response-codes draft.
	+ Thread indexes for optimizing IMAP THREAD command and INTHREAD
	  search key.
	+ Added userdb checkpassword (by Sascha Wilde)
	+ Virtual mailboxes: http://wiki.dovecot.org/Plugins/Virtual
	+ Autocreate plugin: http://wiki.dovecot.org/Plugins/Autocreate
	+ Listescape plugin: http://wiki.dovecot.org/Plugins/Listescape

v1.2.rc8 2009-06-30 Timo Sirainen <tss@iki.fi>

	- Fixed building LDAP as plugin
	- Fixed starting up in OS X

v1.2.rc7 2009-06-27 Timo Sirainen <tss@iki.fi>

	* Removed configure --with-deliver, --with-pop3d and --disable-ipv6
	  parameters.

	+ Improved permission related error messages.
	- mbox: Don't write garbage to mbox if message doesn't have a body.
	- virtual: Fixed saving messages with keywords.
	- virtual: Fixed infinite looping bug.
	- zlib: Fixed error handling.

v1.2.rc6 2009-06-22 Timo Sirainen <tss@iki.fi>

	* imap proxy: Pass through to client unexpected untagged replies
	  from remote server (e.g. alerts).
	* Solr: Don't use "any" copyfield, it doubles the index size.
	* mail_location: Allow using ":" characters in dir names by escaping
	  it as "::".

	- mbox: Don't crash with invalid From_-lines.
	- IMAP: Don't crash if IDLE command is pipelined after a long-running
	  UID FETCH or UID SEARCH.
	- ACL / shared mailbox fixes
	- Some metadata files were incorrectly getting 0666 permissions.

v1.2.rc5 2009-06-04 Timo Sirainen <tss@iki.fi>

	* auth_cache_negative_ttl is now used also for password mismatches
	  (currently only with plaintext authentication mechanisms).

	+ Added support for EXTERNAL SASL mechanism.
	+ FETCH X-SAVEDATE can now be used to get messages' save timestamps
	+ deliver_log_format: %s is now in UTF8
	- If message body started with a space, some operations could have
	  assert-crashed.
	- Fixed using LDAP support as a plugin
	- Fixes to virtual mailboxes.

v1.2.rc4 2009-05-17 Timo Sirainen <tss@iki.fi>

	* If /dev/arandom exists, use it instead of /dev/urandom (OpenBSD).
	* When logging to a file, the lines now start with a timestamp instead
	  of "dovecot: " prefix.

	+ IMAP: When multiple commands are pipelined, try harder to combine
	  their mailbox syncing together. For example with Maildir pipelining
	  STORE 1:* +FLAGS \Deleted and EXPUNGE commands the files won't
	  be unnecessarily rename()d before being unlink()ed.
	+ imap-proxy: Send backend's CAPABILITY if it's different from what
	  was sent to client before.
	+ IMAP: struct mail now keeps track of all kinds of statistics, such
	  as number of open()s, stat()s, bytes read, etc. These fields could
	  be exported by some kind of a statistics plugin (not included yet).
	+ IMAP: SEARCH command now dynamically figures out how to run about
	  0.20 .. 0.25 seconds before seeing if there's other work to do.
	  This makes the SEARCH performance much better.
	- Fixes to shared mailbox handling.
	- Fixes to virtual mailboxes.
	- THREAD command could have crashed.
	- Fixes to expire-tool.
	- mbox: Don't break if From_-line is preceded by CRLF (instead of LF).
	- dict process wasn't restarted after SIGHUP was sent to master.

v1.2.rc3 2009-04-16 Timo Sirainen <tss@iki.fi>

	* IMAP proxy no longer simply forwards tagged reply from
	  remote authentication command. It's now done only if the remote
	  server sent a [resp-code], otherwise all failure strings are
	  converted to Dovecot's "Authentication failed." to make sure that
	  if remote isn't using Dovecot it won't reveal user's existence.

	+ Quota roots can now specify which namespace's quota they're
	  tracking. This is probably the most useful for giving public
	  namespaces a quota.
	+ Added imap_idle_notify_interval setting.
	- Fixes to shared mailbox handling
	- Fixes to virtual mailboxes
	- Fixed compiling with some FreeBSD and NetBSD versions
	- THREAD REFS still might have returned one (0) at the beginning.
	- deliver wasn't using mail_access_groups setting.
	- Fixed some error handling in maildir and index code.

v1.2.rc2 2009-04-03  Timo Sirainen <tss@iki.fi>

	- rquota.x file was missing from rc1 distribution, causing compiling
	  to fail.

v1.2.rc1 2009-04-03  Timo Sirainen <tss@iki.fi>

	* See v1.2.0 notes

v1.1.5 2008-10-22  Timo Sirainen <tss@iki.fi>

	* Dovecot prints an informational message about authentication problems
	  at startup. The message goes away after the first successful
	  authentication. This hopefully reduces the number of "Why doesn't
	  my authentication work?" questions.

	+ Maildir/dbox: Try harder to assign unique UIDVALIDITY values to
	  mailboxes to avoid potential problems when recreating or renaming
	  mailboxes. The UIDVALIDITY is tracked using dovecot-uidvalidity*
	  files in the mail root directory.
	+ Many logging improvements
	- In some conditions Dovecot could have stopped using existing cache
	  file and never used it again until it was deleted.
	- pop3 + Maildir: Make sure virtual sizes are always written to
	  dovecot-uidlist. This way if the indexes are lost Dovecot will never
	  do a huge amount of work to recalculate them.
	- mbox: Fixed listing mailboxes in namespaces with prefix beginning
	  with '~' or '/' (i.e. UW-IMAP compatibility namespaces didn't work).
	- dict quota: Don't crash when recalculating quota (when quota warnings
	  enabled).
	- Fixes to handling "out of disk space/quota" failures.
	- Blocking passdbs/userdbs (e.g. PAM, MySQL) could have failed lookups
	  sometimes when auth_worker_max_request_count was non-zero.
	- Fixed compiling with OpenBSD

v1.1.4 2008-10-05  Timo Sirainen <tss@iki.fi>

	- SORT: Yet another assert-crashfix when renumbering index sort IDs.
	- ACL plugin fixes: Negative rights were actually treated as positive
	  rights. 'k' right didn't prevent creating parent/child/child mailbox.
	  ACL groups weren't working.
	- Maildir++ quota: Fixes to rebuilding when quota limit wasn't
	  specified in Dovecot (0 limit or limit read from maildirsize).
	- mbox: Several bugfixes causing errors and crashes.
	- Several fixes to expire plugin / expire-tool.
	- lock_method=dotlock could have deadlocked with itself.
	- Many error handling fixes and log message improvements.

v1.1.3 2008-09-02  Timo Sirainen <tss@iki.fi>

	* mail_max_userip_connections limit no longer applies to master user
	  logins.

	+ login_log_format_elements: Added %k to show SSL protocol/cipher
	  information. Not included by default.
	+ imap/pop3-proxy: If auth_verbose=yes, log proxy login failures.
	+ deliver: Added -s parameter to autosubscribe to autocreated mailboxes.
	- message parser fixes - hopefully fixes an infinite looping problem
	- SORT: One more assert-crashfix when renumbering index sort IDs.
	- mbox: Saving may have truncated the mail being saved
	- mbox: Several other bugfixes
	- mail_full_filesystem_access=yes was broken when listing mailboxes
	  (it still is with maildir++ layout).
	- maildirlock utility was somewhat broken
	- zlib plugin: bzip2 support was somewhat broken
	- NFS: Make sure writing to files via output streams don't
	  assert-crash when write() returns only partial success.

v1.1.2 2008-07-24  Timo Sirainen <tss@iki.fi>

	+ Added full text search indexing support for Apache Lucene Solr
	  server: http://wiki.dovecot.org/Plugins/FTS/Solr
	+ IMAP SORT: Added X-SCORE sort key for use with Solr searches.
	+ zlib plugin supports now bzip2 also.
	+ quota: All backends now take noenforcing parameter.
	+ Maildir: Add ,S=<size> to maildir filename whenever quota plugin
	  is loaded, even when not using Maildir++ quota.
	+ deliver: Allow lda section to override plugin settings.
	+ deliver: Giving a -m <namespace prefix> parameter now silently saves
	  the mail to INBOX. This is useful for e.g. -m INBOX/${extension}
	+ Added a new maildirlock utility for write-locking Dovecot Maildir.
	+ dict-sql: Support non-MySQL databases by assuming they implement the
	  "INSERT .. ON DUPLICATE KEY" using an INSERT trigger.
	- SORT: Fixed several crashes/errors with sort indexing.
	- IMAP: BODYSTRUCTURE is finally RFC 3501 compliant. Earlier versions
	  didn't include Content-Location support.
	- IMAP: Fixed bugs with listing INBOX.
	- Maildir: maildirfolder file wasn't created when dovecot-shared
	  file existed on the root directory
	- deliver didn't expand %variables in namespace location settings.
	- zlib: Copying non-compressed messages resulted in empty mails
	  (except when hardlink-copying between maildirs).
	- mbox-snarf plugin was somewhat broken
	- deliver + Maildir: If uidlist couldn't be locked while saving,
	  we might have assert-crashed
	- mbox: Fixed an assert-crash with \Recent flag handling

v1.1.1 2008-06-22  Timo Sirainen <tss@iki.fi>

	- Maildir: When migrating from v1.0 with old format dovecot-uidlist
	  files, Dovecot may have appended lines to it using the new format and
	  later broken with "UID larger than next_uid" error.

v1.1.0 2008-06-21  Timo Sirainen <tss@iki.fi>

No changes since v1.1.rc13. Below are the largest changes since v1.0:

	* After Dovecot v1.1 has modified index or dovecot-uidlist files,
	  they can't be opened anymore with Dovecot versions earlier than
	  v1.0.2.
	* See doc/wiki/Upgrading.1.1.txt (or for latest changes,
	  http://wiki.dovecot.org/Upgrading/1.1) for list of changes since
	  v1.0 that you should be aware of when upgrading.

	+ IMAP: Added support for UIDPLUS and LIST-EXTENDED extensions.
	+ IMAP SORT: Sort keys are indexed, which makes SORT commands faster.
	+ When saving messages, update cache file immediately with the data
	  that we expect client to fetch later.
	+ NFS caches are are flushed whenever needed. See mail_nfs_storage and
	  mail_nfs_index settings.
	+ Out of order command execution (SEARCH, FETCH, LIST), nonstandard
	  command cancellation (X-CANCEL <tag>)
	+ IMAP: STATUS-IN-LIST draft implementation
	+ Expire plugin can be used to keep track of oldest messages in
	  specific mailboxes. A nightly run can then quickly expunge old
	  messages from the mailboxes that have them. The tracking is done
	  using lib-dict, so you can use either Berkeley DB or SQL database.
	+ Namespaces are supported everywhere now.
	+ Namespaces have new list and subscriptions settings.
	+ Full text search indexing support with Lucene and Squat backends.
	+ OTP and S/KEY authentication mechanisms (by Andrey Panin).
	+ mbox and Maildir works with both Maildir++ and FS layouts. You can
	  change these by appending :LAYOUT=maildir++ or :LAYOUT=fs to
	  mail_location.
	+ LDAP: Support templates in pass_attrs and user_attrs
	+ Support for listening in multiple IPs/ports.
	+ Quota plugin rewrite: Support for multiple quota roots, warnings,
	  allow giving storage size in bytes or kilo/mega/giga/terabytes,
	  per-mailbox quota rules.
	+ Filesystem quota backend supports inode limits, group quota and
	  RPC quota for NFS.
	+ SEARCH and SORT finally compare non-ASCII characters
	  case-insensitively. We use i;unicode-casemap algorithm.
	+ Config files support splitting values to multiple lines with \

v1.1.rc13 2008-06-20  Timo Sirainen <tss@iki.fi>

	- mbox: Fixed a crash when adding a new X-IMAPbase: header with
	  keywords.
	- Message parser: Fixed assert-crash if cached MIME structure was
	  broken.
	- Squat: Potential crashfix with mmap_disable=yes.

v1.1.rc12 2008-06-19  Timo Sirainen <tss@iki.fi>

	- mbox: Don't give "Can't find next message offset" warnings when
	  plugin (e.g. quota) accesses the message being saved.
	- deliver: Settings inside protocol imap {} weren't ignored.

v1.1.rc11 2008-06-19  Timo Sirainen <tss@iki.fi>

	- dovecot-uidlist is now recreated if it results in file shrinking
	  over 25%.
	- Some other minor fixes

v1.1.rc10 2008-06-13  Timo Sirainen <tss@iki.fi>

	* LIST X-STATUS renamed to LIST STATUS and fixed its behavior with
	  LIST-EXTENDED options. It's now compatible with STATUS-IN-LIST
	  draft 00.

	- Message parsing could have sometimes produced incorrect results,
	  corrupting BODY/BODYSTRUCTURE replies and perhaps others.
	- SORT: Fixed several bugs
	- FreeBSD 7.0: Environment clearing wasn't working correctly.
	  This caused "environment corrupted" problems at least with deliver
	  trying to call sendmail and running Dovecot from inetd.
	- HP-UX: Several fixes to get it to work (by Christian Corti)
	- Fixes to using expire plugin with SQL dictionary.
	- dbox fixes

v1.1.rc9 2008-06-09  Timo Sirainen <tss@iki.fi>

	+ Maildir: When hardlink-copying a file, copy the W=<vsize> in the
	  filename if it exists in the original filename.
	- mbox: With rc8 empty lines were inserted in the middle of saved
	  mails' headers.
	- maildir: Fixed problems with opening newly saved messages which we
	  saw in index file but couldn't see in dovecot-uidlist. Happened only
	  when messages weren't saved via Dovecot (deliver or IMAP).
	- Several bugfixes to handling sort indexes
	- deliver: Boolean settings that were supposed to default to "yes" were
	  set to "no" unless explicitly defined in dovecot.conf:
	  dotlock_use_excl, maildir_copy_with_hardlinks, mbox_dirty_syncs,
	  mbox_lazy_writes.

v1.1.rc8 2008-06-03  Timo Sirainen <tss@iki.fi>

	+ deliver: Added -p parameter to provide path to delivered mail.
	  This allows maildir to save identical mails to multiple recipients
	  using hard links.
	- rc6/rc7 broke POP3 with non-Maildir formats
	- mbox: Saving a message without a body or the end-of-headers line
	  could have caused an assert-crash later.
	- Several dbox fixes

v1.1.rc7 2008-05-30  Timo Sirainen <tss@iki.fi>

	- Fixed compiling problems with non-Linux OSes

v1.1.rc6 2008-05-30  Timo Sirainen <tss@iki.fi>

	* Index file format changed a bit. If an older Dovecot v1.1 reads
	  index files updated by rc6+, they may give "Invalid header record
	  size" or "ext reset: invalid record size" warnings. v1.0 won't give
	  these errors.
	* IMAP: LIST .. RETURN (X-STATUS) command return now LIST entries
	  before STATUS entries.
	* zlib plugin: Uncompress if the message begins with zlib header
	  instead of looking at the 'Z' flag. This fixes copying with hard
	  links. Based on a patch by Richard Platel.

	+ IMAP: SORT index handling code was half-rewritten to fix several bugs
	  when multiple sessions were sorting at the same time. The new code is
	  hopefully also faster.
	+ Maildir: If POP3 UIDL extra field is found from dovecot-uidlist,
	  it's used instead of the default UIDL format (or X-UIDL: header).
	  This allows easily preserving UIDLs when migrating from other POP3
	  servers. Patch by Nicholas Von Hollen @ Mailtrust.
	+ Maildir: ,W=<vsize> is now always added to maildir filenames
	+ deliver: Avoid reading dovecot-uidlist's contents if possible.
	+ Added %T modifier = Trim whitespace from end of string
	- IMAP: Fixed some bugs in LIST-EXTENDED implementation.
	- IMAP: If client tries to change the selected mailbox state while
	  another command is still running, wait until the command is finished.
	  This fixes some crashes and other unwanted behavior.
	- allow_nets userdb setting was broken with big endian CPUs

v1.1.rc5 2008-05-05  Timo Sirainen <tss@iki.fi>

	+ Support cross-realm Kerberos 5 authentication. Based on patch by
	  Zachary Kotlarek.
	+ Added dict_db_config setting to point to a Berkeley DB config file.
	+ If mail_chroot ends with "/.", remove chroot prefix from home
	  directory.
	- Fixed several bugs and memory leaks in ACL plugin. LIST and LSUB
	  may have listed mailboxes where user had no 'l' access. STORE could
	  have been used to update any flags without appropriate access.
	- mbox: Valid-looking From_-lines in message bodies caused the message
	  to be split to two messages (broken since v1.0).
	- Plugin initialization hooks were called in wrong order, possibly
	  causing problems when multiple plugins were used at the same time.
	- Expire plugin was broken
	- LIST-EXTENDED options were ignored.
	- LDAP: Static attribute names weren't working correctly
	- deliver: mail_uid and mail_gid settings weren't used.
	- pop3 + maildir++ quota: maildirsize file wasn't created if it 
	  didn't exist already.
	- dnotify: Waiting for dotlock to be deleted used 100% CPU

v1.1.rc4 2008-04-01  Timo Sirainen <tss@iki.fi>

	* Fixed two buffer overflows in str_find_init(). It was used by
	  SEARCH code when searching for headers or message body. Added code
	  to catch these kind of overflows when compiling with --enable-debug.
	  Found by Diego Liziero.

	+ LDAP: Added debug_level and ldaprc_path settings (OpenLDAP-only)
	+ Squat: Added fts_squat = partial=n full=m settings. See the wiki.
	- dbox metadata updating fixes.
	- quota: backend=n didn't work
	- SEARCH RECENT may have returned non-recent messages if index files
	  were created by v1.0.
	- If mailbox was opened as read-only with EXAMINE, STOREs were
	  permanently saved.
	- LDAP: Templates were somewhat broken (by richs at whidbey.net)

v1.1.rc3 2008-03-09  Timo Sirainen <tss@iki.fi>

	* Fixed a security hole in blocking passdbs (MySQL always. PAM, passwd
	  and shadow if blocking=yes) where user could specify extra fields
	  in the password. The main problem here is when specifying
	  "skip_password_check" introduced in v1.0.11 for fixing master user
	  logins, allowing the user to log in as anyone without a valid
	  password.

	- mail_privileged_group was broken in some systems (OS X, Solaris?)

v1.1.rc2 2008-03-08  Timo Sirainen <tss@iki.fi>

	* mail_extra_groups setting was commonly used insecurely. This setting
	  is now deprecated. Most users should switch to using
	  mail_privileged_group setting, but if you really need the old
	  functionality use mail_access_groups instead.

	+ Expire plugin now supports wildcards in mailbox names.
	+ dbox: Expire plugin supports moving old mails to alternative
	  dbox directory
	+ Maildir++ quota: quota_rule=?:<rule> specifies a default rule
	  which is used only if the maildirsize file doesn't exist.
	+ If SSL/TLS connection isn't closed cleanly, log the last error
	  in the disconnection line.
	+ EXPUNGE: If new \Deleted messages were found while expunging,
	  do it again and expunge them as well (Outlook workaround)
	- IMAP: SEARCH, LIST and THREAD command correctness fixes
	- Maildir++ quota: Quota rules and warnings with % rules didn't work
	  if the default limits were taken from maildirsize file.
	- Maildir++ quota: If both byte and message limits weren't specified,
	  maildirsize file was recalculated all the time
	- mbox: Flag and keyword updates may have gotten lost in some
	  situations (happens with v1.0 too)
	- ldap: Don't crash if userdb lookup fails
	- Squat fixes and performance improvements

v1.1.rc1 2008-02-21  Timo Sirainen <tss@iki.fi>

	* See v1.1.0 notes

v1.0.10 2007-12-29  Timo Sirainen <tss@iki.fi>

	* Security hole with LDAP+auth cache: If base setting contained
	  %variables they weren't included in auth cache key, which broke
	  caching. This could have caused different users with same passwords
	  to log in as each other.

	- LDAP: Fixed potential infinite looping when connection to LDAP
	  server was lost and there were queued requests.
	- mbox: More changes to fix problems caused by v1.0.8 and v1.0.9.
	- Maildir: Fixed a UIDLIST_IS_LOCKED() assert-crash in some conditions
	  (caused by changes in v1.0.9)
	- If protocols=none, don't require imap executables to exist

v1.0.9 2007-12-11  Timo Sirainen <tss@iki.fi>

	+ Maildir: Don't wait on dovecot-uidlist.lock when we just want to
	  find out a new filename for the message.
	- mbox: v1.0.8 changes sometimes caused FETCH to fail with
	  "got too little data", disconnecting the client.
	- Fixed a memory leak when FETCHing message header/body multiple
	  times within a command (e.g. BODY[1] BODY[2])
	- IMAP: Partial body fetching was still slow with mboxes

v1.0.8 2007-11-28  Timo Sirainen <tss@iki.fi>

	+ Authentication: Added "password_noscheme" field that can be used
	  instead of "password". "password" treats "{prefix}" as a password
	  scheme while "password_noscheme" treats it as part of the password
	  itself. So "password_noscheme" should be used if you're storing
	  passwords as plaintext. Non-plaintext passwords never begin
	  with "{", so this isn't a problem with them.
	- IMAP: Partial body fetching was sometimes non-optimal, causing
	  the entire message to be read for every FETCH command.
	- deliver failed to save the message when envelope sender address
	  contained spaces.
	- Maildir++ quota: We could have randomly recalculated quota when
	  it wasn't necessary.
	- Login process could have crashed after logging in if client sent
	  data before "OK Logged in" reply was sent (i.e. before master had
	  replied that login succeeded).
	- Don't assert-crash when reading dovecot.index.logs generated by
	  Dovecot v1.1.
	- Authentication: Don't assert-crash if password beings with "{" but
	  doesn't contain "}".
	- Authentication cache didn't work when using settings that changed
	  the username (e.g. auth_username_format).

v1.0.7 2007-10-29  Timo Sirainen <tss@iki.fi>

	- deliver: v1.0.6's "From " line ignoring could have written to a
	  bad location in stack, possibly causing problems.

v1.0.6 2007-10-28  Timo Sirainen <tss@iki.fi>

	* IDLE: Interval between mailbox change notifies is now 1 second,
	  because some clients keep a long-running IDLE connection and use
	  other connections to actually read the mails.
	* SORT: If Date: header is missing or broken, fallback to using
	  INTERNALDATE (as the SORT draft nowadays specifies).

	+ deliver: If message begins with a "From " line, ignore it.
	+ zlib plugin: If maildir file has a "Z" flag, open it with zlib.
	- CREATE: Don't assert-crash if trying to create namespace prefix.
	- SEARCH: Fixes to handling NOT operator with sequence ranges.
	- LDAP reconnection fixes
	- Maildir: Don't break when renaming mailboxes with '*' or '%'
	  characters and children.
	- mbox: Fixed "file size unexpectedly shrinked" error in some
	  conditions.
	- quota+mbox: Don't fail if trying to delete a directory.
	- Fixes to running from inetd

v1.0.5 2007-09-09  Timo Sirainen <tss@iki.fi>

	- deliver: v1.0.4 broke home directory handling
	- maildir: Creating mailboxes didn't use dovecot-shared's group for
	  cur/new/tmp directories.

v1.0.4 2007-09-08  Timo Sirainen <tss@iki.fi>

	* Assume a MIME message if Content-Type: header exists, even if
	  Mime-Version: header doesn't.

	- IMAP: CREATE ns_prefix/box/ didn't work right when namespace prefix
	  existed.
	- deliver: plugin {} settings were overriding settings from userdb.
	- mbox: Expunging the first message might not have worked always
	- PostgreSQL: If we can't connect to server, timeout queries after
	  a while instead of trying forever.
	- Solaris: sendfile() support was broken and could have caused
	  100% CPU usage and the connection hanging.

v1.0.3 2007-08-01  Timo Sirainen <tss@iki.fi>

	- deliver: v1.0.2's bounce fix caused message to be always saved to
	  INBOX even if Sieve script had discard, reject or redirect commands.
	- LDAP: auth_bind=yes and empty auth_bind_userdn leaked memory
	- ACL plugin: If user was given i (insert) right for a mailbox, but
	  not all s/t/w (seen, deleted, other flags) rights, COPY and APPEND
	  commands weren't supposed to allow saving those flags. This is
	  technically a security fix, but it's unlikely this caused problems
	  for anyone.
	- ACL plugin: i (insert) right didn't work unless user was also given
	  l (lookup) right.
	- Solaris: Fixed filesystem quota for autofs mounts.

v1.0.2 2007-07-15  Timo Sirainen <tss@iki.fi>

	* dbox isn't built anymore by default. It will be redesigned so it
	  shouldn't be used.

	+ Maildir: Support reading dovecot-uidlist (v3) files created by
	  Dovecot v1.1.
	- Maildir: "UIDVALIDITY changed" errors could happen with newly
	  created mailboxes
	- If "INBOX." namespace was used, LIST returned it with \HasNoChildren
	  which caused some clients not to show any other mailboxes.
	- Maildir++ quota: If multiple processes were updating maildirsize
	  at the same time, we failed with "Unknown error".
	- IMAP: IDLE didn't actually disconnect client after 30 minutes of
	  inactivity.
	- LDAP passdb/userdb was leaking memory
	- deliver: %variables in plugin {} weren't expanded
	- deliver: Don't bounce the mail if Sieve plugin returns failure

v1.0.1 2007-06-15  Timo Sirainen <tss@iki.fi>

	* deliver: If Return-Path doesn't contain user and domain, don't try
	  to bounce the mail (this is how it was supposed to work earlier too)
	* deliver: %variables in mail setting coming from userdb aren't
	  expanded anymore (again how it should have worked). The expansion
	  could have caused problems if paths contained any '%' characters.

	+ Print Dovecot version number with dovecot -n and -a
	+ deliver: Added -e parameter to write rejection error to stderr and
	  exit with EX_NOPERM instead of sending the rejection by executing
	  sendmail. 
	+ dovecot --log-error logs now a warning, an error and a fatal
	- Trying to start Dovecot while it's already running doesn't anymore
	  wipe out login_dir and break the running Dovecot.
	- maildir: Fixed "UID larger than next_uid" errors which happened
	  sometimes when dovecot-uidlist file didn't exist but index files did
	  (usually because mailbox didn't have any messages when it was
	  selected for the first time)
	- maildir: We violated maildir spec a bit by not having keyword
	  characters sorted in the filename.
	- maildir: If we don't have write access to cur/ directory, treat the
	  mailbox as read-only. This fixes some internal error problems with
	  trying to use read-only maildirs.
	- maildir: Deleting a symlinked maildir failed with internal error.
	- mbox: pop3_uidl_format=%m wasn't working right
	- mbox: If non-filesystem quota was enabled, we could have failed
	  with "Unexpectedly lost From-line" errors while saving new messages
	- mysql auth: %c didn't work. Patch by Andrey Panin
	- APPEND / SEARCH: If internaldate was outside valid value for time_t,
	  we returned BAD error for APPEND and SEARCH never matched. With 64bit
	  systems this shouldn't have happened. With 32bit systems the valid
	  range is usually for years 1902..2037.
	- COPY: We sent "Hang in there.." too early sometimes and checked it
	  too often (didn't break anything, but was slower than needed).
	- deliver: Postfix's sendmail binary wasn't working with mail_debug=yes
	- Don't corrupt ssl-parameters.dat files when running multiple Dovecot
	  instances.
	- Cache compression caused dovecot.index.cache to be completely deleted
	  with big endian CPUs if 64bit file offsets were used (default)
	- Fixed "(index_mail_parse_header): assertion failed" crash

v1.0.0 2007-04-13  Timo Sirainen <tss@iki.fi>

	+ Documentation updated.

v1.0.rc32 2007-04-12  Timo Sirainen <tss@iki.fi>

	- LDAP, auth_bind=no: Don't crash if doing non-plaintext ldap passdb
	  lookup for unknown user. This also broke deliver when userdb static
	  was used.
	- LDAP, auth_bind=yes and userdb ldap: We didn't wait until bind was
	  finished before sending the userdb request, which could have caused
	  problems.
	- LDAP: Don't break when compiling with OpenLDAP v2.3 library
	- Convert plugin: Don't create "maildirfolder" file to Maildir root.

v1.0.rc31 2007-04-08  Timo Sirainen <tss@iki.fi>

	- mbox: Give "mbox file was modified while we were syncing" error only
	  if we detect some problems in the mbox file. The check can't be
	  trusted with NFS.
	- Convert plugin: If directory for destination storage doesn't exist,
	  create it.
	- Convert plugin: Mailbox names weren't converted in subscription list.

v1.0.rc30 2007-04-06  Timo Sirainen <tss@iki.fi>

	* PAM: Lowercase the PAM service name when calling with "args = *".
	  Linux PAM did this internally already, but at least BSD didn't.
	  If your PAM file used to be in /etc/pam.d/IMAP or POP3 file you'll
	  need to lowercase it now.

	+ Send list of CA names to client when using
	  ssl_verify_client_cert=yes.
	- IMAP: If message body started with line feed, it wasn't counted
	  in BODY and BODYSTRUCTURE replies' line count field.
	- deliver didn't load plugins before chrooting

v1.0.rc29 2007-03-28  Timo Sirainen <tss@iki.fi>

	* Security fix: If zlib plugin was loaded, it was possible to open
	  gzipped mbox files outside the user's mail directory.

	+ Added auth_gssapi_hostname setting.
	- IMAP: LIST "" "" didn't return anything if there didn't exist a
	  namespace with empty prefix. This broke some clients.
	- If Dovecot is tried to be started when it's already running, don't
	  delete existing auth sockets and break the running Dovecot
	- If deliver failed too early it still returned exit code 89 instead
	  of EX_TEMPFAIL.
	- deliver: INBOX fallbacking with -n parameter wasn't working.
	- passdb passwd and shadow couldn't be used as master or deny databases
	- IDLE: inotify didn't notice changes in mbox file
	- If index file directory couldn't be created, disable indexes instead
	  of failing to open the mailbox.
	- rawlog wasn't working with chrooting
	- Several other minor fixes

v1.0.rc28 2007-03-23  Timo Sirainen <tss@iki.fi>

	* deliver + userdb static: Verify the user's existence from passdb,
	  unless allow_all_users=yes
	* dovecot --exec-mail: Log to configured log files instead of stderr
	* Added "-example" part to doc/dovecot-sql-example.conf and
	  doc/dovecot-ldap-example.conf. They are now also installed to
	  $sysconfdir with "make install".

	+ When copying/syncing a lot of mails, send "* OK Hang in there"
	  replies to client every 15 seconds so it doesn't just timeout the
	  connection.
	+ Added idxview and logview utilities to examine Dovecot's index files
	+ passdb passwd and shadow support blocking=yes setting now also
	+ mbox: If mbox file changes unexpectedly while we're writing to it,
	  log an error.
	+ deliver: Ignore -m "" parameter to make calling it easier.
	+ deliver: Added new -n parameter to disable autocreating mailboxes.
	  It affects both -m parameter and Sieve plugin's fileinto action
	- mbox: Using ~/ in the mail root directory caused a ~ directory to be
	  created (instead of expanding it to home directory)
	- auth cache: If unknown user was found from cache, we didn't properly
	  return "unknown user" status, which could have caused problems in
	  deliver.
	- mbox: Fixed "UID inserted in the middle of mailbox" in some
	  conditions with broken X-UID headers
	- Index view syncing fixes
	- rc27 didn't compile with some non-GCC compilers
	- vpopmail support didn't compile in rc27
	- NFS check with chrooting broke home direcotry for the first login
	- deliver: If user lookup returned "unknown user", it logged
	  "BUG: Unexpected input"
	- convert plugin didn't convert INBOX

v1.0.rc27 2007-03-13  Timo Sirainen <tss@iki.fi>

	+ mbox and index file code handles silently out of quota/disk
	  space errors (maildir still has problems). They will give the user
	  a "Not enough disk space" error instead of flooding the log file.
	+ Added fsync_disable setting.
	+ mail-log plugin: Log the mailbox name, except if it's INBOX
	+ dovecot-auth: Added a lot more debug logging to passdbs and userdbs
	+ dovecot-auth: Added %c variable which expands to "secured" with
	  SSL/TLS/localhost.
	+ dovecot-auth: Added %m variable which expands to auth mechanism name
	- maildir++ quota: With ignore=box setting the quota was still updated
	  for the mailbox even though it was allowed to go over quota (but
	  quota recalculation ignored the box).
	- Index file handling fixes
	- mbox syncing fixes
	- Wrong endianess index files still weren't silently rebuilt
	- IMAP quota plugin: GETQUOTAROOT returned the mailbox name wrong the
	  namespace had a prefix or if its separator was non-default
	- IMAP: If client was appending multiple messages with MULTIAPPEND
	  and LITERAL+ extensions and one of the appends failed, Dovecot
	  treated the rest of the mail data as IMAP commands.
	- If mail was sent to client with sendfile() call, we could have
	  hanged the connection. This could happen only if mails were saved
	  with CR+LF linefeeds.

v1.0.rc26 2007-03-07  Timo Sirainen <tss@iki.fi>

	* Changed --with-headers to --enable-header-install
	* If time moves backwards only max. 5 seconds, sleep until we're back
	  in the original present instead of killing ourself. An error is
	  still logged.

	- IMAP: With namespace prefixes LSUB prefix.* listed INBOX.INBOX.
	- deliver: Ignore mbox metadata headers from the message input.
	  X-IMAP header crashed deliver.
	- deliver: If mail_debug=yes, drop out DEBUG environment before
	  calling sendmail binary. Postfix's sendmail didn't really like it.
	- mbox: X-UID brokeness fixes broke rc25 even with valid X-UID headers.
	  Now the code should finally work right.
	- Maildir: When syncing a huge maildir, touch dovecot-uidlist.lock file
	  once in a while to make sure it doesn't get overwritten by another
	  process.
	- Maildir++ quota: We didn't handle NUL bytes in maildirsize files very
	  well. Now the file is rebuilt when they're seen (NFS problem).
	- Index/view handling fix should fix some crashes/errors
	- If index files were moved to a different endianess machine, Dovecot
	  logged all sorts of errors instead of silently rebuilding them.
	- Convert plugin didn't change hierarchy separators in mailbox names.
	- PostgreSQL authentication could have lost requests once in a while
	  with a heavily loaded server.
	- Login processes could have crashed in some situations
	- auth cache crashed with non-plaintext mechanisms

v1.0.rc25 2007-03-01  Timo Sirainen <tss@iki.fi>

	* If time moves backwards, Dovecot kills itself instead of giving
	  random problems.

	+ Added --with-headers configure option to install .h files.
	  Binary package builders could use this to create some dovecot-dev
	  package to make compiling plugins easier.
	- PLAIN authentication: Don't crash dovecot-auth with invalid input.
	- IMAP APPEND: Don't crash if saving fails
	- IMAP LIST: If prefix.INBOX has children and we're listing under
	  prefix.%, don't drop the prefix.
	- mbox: Broken X-UID headers still weren't handled correctly.
	- mail-log plugin: Fixed deleted/undeleted logging.

v1.0.rc24 2007-02-22  Timo Sirainen <tss@iki.fi>

	* Dovecot now fails to load plugins that were compiled for different
	  Dovecot version, unless version_ignore=yes is set. This needs to be
	  explicitly set in plugins, so out-of-tree plugins won't have this
	  check by default.

	- pop3_lock_session=yes could cause deadlocks, and with maildir the
	  uidlist lock could have been overridden after 2 minutes causing
	  problems
	- PAM wasted CPU by calling a timeout function 1000x too often
	- Trash plugin was more or less broken with multiple namespaces and
	  with multiple trash mailboxes

v1.0.rc23 2007-02-20  Timo Sirainen <tss@iki.fi>

	* deliver doesn't ever exit with Dovecot's internal exit codes anymore.
	  All its internal exit codes are changed to EX_TEMPFAIL.
	* mbox: X-Delivery-ID header is now dropped when saving mails.
	* mbox: If pop3_uidl_format=%m, we generate a unique X-Delivery-ID
	  header when saving mails to make sure the UIDL is unique.

	+ PAM: blocking=yes in args uses an alternative way to do PAM checks.
	  Try it if you're having problems with PAM.
	+ userdb passwd: blocking=yes in args makes the userdb lookups be done
	  in auth worker processes. Set it if you're doing remote NSS lookups
	  (eg. nss_ldap problems are fixed by this).
	+ If PAM child process hasn't responded in two minutes, send KILL
	  signal to it (only with blocking=no)
	- IMAP: APPEND ate all CPU while waiting for more data from the client
	  (broken in rc22)
	- mbox: Broken X-UID headers assert-crashed sometimes
	- mbox: When saving a message to an empty mbox file it got an UID
	  which immediately got incremented.
	- mbox: Fixed some wrong "uid-last unexpectedly lost" errors.
	- auth cache: In some situations we crashed if passdb had extra_fields.
	- auth cache: Special extra_fields weren't saved to auth cache.
	  For example allow_nets restrictions were ignored for cached entries.
	- A lot of initial login processes could cause auth socket errors
	  in log file at startup, if dovecot-auth started slowly. Now the
	  login processes are started only after dovecot-auth has finished
	  initializing itself.
	- imap/pop3 proxy: Don't crash if the remote server disconnects before
	  we're logged in.
	- deliver: Don't bother trying to save the mail twice into the default
	  mailbox (eg. if it's over quota).
	- mmap_disable=yes + non-Linux was really slow with large
	  dovecot.index.cache files
	- MySQL couldn't be used as a masterdb
	- Trash plugin was more or less broken
	- imap/pop3 couldn't load plugins if they chrooted
	- imap/pop3-login process could crash in some conditions
	- checkpassword-reply crashed if USER/HOME wasn't set

v1.0.rc22 2007-02-06  Timo Sirainen <tss@iki.fi>

	+ pop3: Commit the transaction even if client didn't QUIT so cached
	  data gets saved.
	- Fixed another indexing bug in rc19 and later which caused
	  transactions to be skipped in some situations, causing all kinds of
	  problems.
	- mail_log_max_lines_per_sec was a bit broken and caused crashes with
	  dovecot -a
	- BSD filesystem quota was counted wrong. Patch by Manuel Bouyer
	- LIST: If namespace has a prefix and inbox=no, don't list
	  prefix.inbox if it happens to exist when listing for %.

v1.0.rc21 2007-02-02  Timo Sirainen <tss@iki.fi>

	- Cache file handling could have crashed rc20

v1.0.rc20 2007-02-02  Timo Sirainen <tss@iki.fi>

	+ dovecot: Added --log-error command line option to log an error, so
	  the error log is easily found.
	+ Added mail_log_max_lines_per_sec setting. Change it to avoid log
	  throttling with mail_log plugin.
	- Changing message flags was more or less broken in rc19
	- ACL plugin still didn't work without separate control directory
	- Some mbox handling fixes, including fixing an infinite loop
	- Some index file handling fixes
	- maildir quota: Fixed a file descriptor leak
	- If auth_cache was enabled and userdb returned "user unknown"
	  (typically only deliver can do that), dovecot-auth crashed.
	- mail_log plugin didn't work with pop3

v1.0.rc19 2007-01-23  Timo Sirainen <tss@iki.fi>

	- ACL plugin didn't work unless control dir was separate from maildir
	- More index file handling fixes

v1.0.rc18 2007-01-22  Timo Sirainen <tss@iki.fi>

	* ACL plugin + Maildir: Moved dovecot-acl file from control directory
	  to maildir. To prevent accidents caused by this change, Dovecot
	  kills itself if it finds dovecot-acl file from the control directory.
	* When opening a maildir, check if tmp/'s atime is over 8h old. If it
	  is, delete files in it with ctime older than 36h. However if
	  atime - ctime > 36h, it means that there's nothing to be deleted and
	  the scanning isn't done. We update atime ourself if filesystem is
	  mounted with noatime.
	* base_dir doesn't need to be group-readable, don't force it.
	* mail_read_mmaped setting is deprecated and possibly broken. It's now
	  removed from dovecot-example.conf, but it still works for now.
	* Removed also umask setting from dovecot-example.conf since currently
	  it doesn't do what it's supposed to.

	+ Authentication cache caches now also userdb data.
	+ Added mail_log plugin to log various mail operations. Currently it
	  logs mail copies, deletions, expunges and mailbox deletions.
	- dict quota: messages=n parameter actually changed storage limit.
	- A lot of fixes to handling index files. This should fix almost all
	  of the problems ever reported.
	- LDAP: auth_bind=yes was more or less broken.
	- Saved mails and dovecot-keywords file didn't set the group from
	  dovecot-shared file.
	- Fixed potential assert-crash while searching messages
	- Fixed some crashes with invalid X-UID headers in mboxes
	- If you didn't have a namespace with empty prefix, giving STATUS
	  command for a non-existing namespace caused the connection to give
	  "NO Unknown namespace" errors for all the future commands.

v1.0.rc17 2007-01-07  Timo Sirainen <tss@iki.fi>

	- MySQL authentication caused username to show up as "OK" in rc16.

v1.0.rc16 2007-01-05  Timo Sirainen <tss@iki.fi>

	* IMAP: When trying to fetch an already expunged message, Dovecot used
	  to just disconnect client. Now it instead replies with dummy NIL
	  data.
	* Priority numbers in plugin names have changed. If you're installing
	  from source, you should delete the existing plugin files before
	  installing the new ones, otherwise you'll get errors.
	* Maildir: We're using rename() to move files from tmp/ to new/ now.
	  See http://wiki.dovecot.org/MailboxFormat/Maildir -> "Issues with
	  the specification" for reasoning why this is safe. This makes saving
	  mails faster, and also makes Dovecot usable with Mac OS X's HFS+
	  (after you also set dotlock_use_excl=yes, see below).

	+ Added dotlock_use_excl setting. If enabled, dotlocks are created
	  directly using O_EXCL flag, instead of by creating a temporary file
	  which is hardlinked. O_EXCL is faster, but may not work with NFS.
	+ If Dovecot crashes with Linux or Solaris, it'll log a
	  "Raw backtrace". It's worse than gdb's backtrace, but better than
	  nothing.
	+ Added maildir_copy_preserve_filename=yes setting.
	+ Added a lazy-expunge plugin to allow users to unexpunge their mails.
	+ maildir quota: Added ignore setting to maildir quota, which allows
	  ignoring quota in Trash mailbox.
	+ dict quota: If dictionary doesn't yet contain the quota, calculate
	  it by going through all the mails in all the mailboxes.
	+ login_log_format_elements: Added %a=local port and %b=remote port
	+ Added -i and -o options to rawlog to restrict logging only to
	  input or output.
	- Doing a STATUS command for a selected mailbox (not a recommended
	  IMAP client behavior) caused Dovecot to sync the mailbox silently.
	  This could have lost eg. EXPUNGE events from clients, causing them
	  to use wrong sequence numbers.
	- deliver was treating boolean settings set to "no" as if they were
	  "yes" (they were supposed to be commented out for "no")
	- Running "dovecot" with -a or -n option while Dovecot was running
	  deleted all authentication sockets, which caused all the future
	  logins to fail.
	- maildir: RENAME and DELETE didn't touch control directory if it was
	  different from maildir or index dir.
	- We treated internal userdb lookup errors as "user unknown" errors.
	  In such situations this caused deliver to think the user didn't
	  exist and the mail get bounced.
	- pam: Setting cache_key crashed
	- shared maildir: dovecot-keywords file's mode wasn't taken from
	  dovecot-shared file.
	- dovecotpw wasn't working with PowerPC

v1.0.rc15 2006-11-19  Timo Sirainen <tss@iki.fi>

	* Fixed an off-by-one buffer overflow in cache file handling. The
	  code is executed only with mmap_disable=yes and only if index files
	  are used (ie. INDEX=MEMORY is safe).
	* passdb checkpassword: Handle vpopmail's non-standard exit codes.

	- rc14 sometimes assert-crashed if .log.2 file existed in a mailbox
	  (earlier versions leaked memory and file descriptors)
	- io_add() assert-crashfixes
	- Potential SSL hang fix at the beginning of the connection

v1.0.rc14 2006-11-12  Timo Sirainen <tss@iki.fi>

	* LDAP: Don't try to use ldap_bind() with empty passwords, since
	  Windows 2003 AD skips password checking with them and just returns
	  success.
	* verbose_ssl=yes: Don't bother logging "syscall failed: EOF"
	  messages. No-one cares about them.

	+ Dovecot sources should now compile without any warnings with gcc 3.2+
	- rc13 crashed if client disconnected while IDLEing
	- LDAP: auth_bind=yes fixes
        - %variables: Fixed zero padding handling and documented it. %0.1n
	  shouldn't enable it, and it really shouldn't stay for the next
	  %variable. -sign also shouldn't stay for the next variable.
	- Don't leak opened .log.2 transaction logs.
	- Fixed a potential hang in IDLE command (probably really rare).
	- Fixed potential problems with client disconnecting while master was
	  handling the login.
	- quota plugin didn't work in Mac OS X

v1.0.rc13 2006-11-08  Timo Sirainen <tss@iki.fi>

	+ deliver: If we're executing as a normal system user, get the HOME
	  environment from passwd if it's not set. This makes it possible to
	  run deliver from .forward.
	- Older compilers caused LDAP authentication to crash
	- Dying LDAP connections weren't handled exactly correctly in rc11,
	  although it seemed to work usually
	- Fixed crashes and memory leaks with AUTHENTICATE command
	- Fixed crashes and leaks with IMAP/POP3 proxying
	- maildir: Changing a mailbox while another process was saving a
	  message there at the same may have caused the changes to not be made
	  into the maildir, which could have caused other problems later..

v1.0.rc12 2006-11-05  Timo Sirainen <tss@iki.fi>

	- rc11 didn't compile with some compilers
	- default_mail_env fallbacking was broken with --exec-mail

v1.0.rc11 2006-11-05  Timo Sirainen <tss@iki.fi>

	* Renamed default_mail_env to mail_location. default_mail_env still
	  works for backwards compatibility.
	* deliver: When sending rejects, don't include Content-Type in the
	  rejected mail's headers.
	* LDAP changes:
            * If auth binds are used, bind back to the default dn before doing
	      a search. Otherwise it could fail if a user gave an invalid
	      password.
	    * Initial binding at connect is now done asynchronously.
	    * Use pass_attrs even with auth_bind=yes since it may contain
	      useful non-password fields.

	+ passdb checkpassword: Give TCPLOCALIP and TCPREMOTEIP and PROTO=TCP
	  environments to the checkpassword binary so we're UCSPI (and vchkpw)
	  compatible.
	- mbox handling was a bit broken in rc10
	- Using Dovecot via inetd kept crashing dovecot master
	- deliver: Don't crash with -f "". Changed the default from envelope
	  to be "MAILER-DAEMON".
	- INBOX wasn't shown with LSUB command if only prefixed namespaces
	  were used.
	- passdb ldap: Reconnecting to LDAP server wasn't working with
	  auth binds.
	- passdb sql: Non-plaintext authentication didn't work
	- MySQL passdb ignored all non-password checks, such as allow_nets
	- trash plugin was broken

v1.0.rc10 2006-10-16  Timo Sirainen <tss@iki.fi>

	* When matching allowed_nets IPs, convert IPv6-mapped-IPv4 addresses
	  to actual IPv4 addresses first.

	+ IMAP: Try to avoid sending duplicate/useless message flag updates
	+ Added support for non-plaintext authentication for vpopmail if it
	  returns plaintext passwords. Based on patch by Remi Gacogne.
	+ Added %D modified to return "sub.domain.org" as
	  "sub,dc=domain,dc=org" (for LDAP queries). Patch by Andrey Panin.
	- rc9 broke cache files in 64bit systems
	- deliver works now with mail_chroot
	- auth cache didn't work properly with multiple passdbs
	- Fixes to handling CRLF linefeeds in mboxes.

v1.0.rc9 2006-10-14  Timo Sirainen <tss@iki.fi>

	* 64bit systems: dovecot.index.cache file will be rebuilt because
	  some time fields have been changed from 64bit fields to 32bit
	  fields. Now the same cache file can be used in both 32bit and
	  64bit systems without it being rebuilt.
	* Added libmysqlclient workaround to conflicting sha1_result symbol,
	  which caused Dovecot to fail logging into MySQL.

	+ dovecot.index.cache file opening is delayed until it's actually
	  needed. This reduces disk accesses a bit with eg. STATUS commands.
	+ auth_cache: Try to handle changing passwords automatically: If
	  password verification fails, but the last one had succeeded, don't
	  use the cache. This works only with plaintext auth.
	- dovecot.index.cache: We didn't properly detect if some fields were
	  different length than we expected, which caused assert crashes
	- Lots of fixes to login/master process handling
	- mbox: Fixed a bug causing "X-IMAPbase uid-last unexpectedly lost
	  in mbox file" errors, and possibly others.

v1.0.rc8 2006-10-09  Timo Sirainen <tss@iki.fi>

	* GSSAPI: Changed POP3 service name to "pop", which is what the
	  standard says
	* "mbox:/var/mail/%u" no longer works as the mail location. You'll
	  have to specify the mail root explicitly, just like the examples
	  always have: "mbox:~/mail:INBOX=/var/mail/%u"

	+ SHA1, LDAP-MD5, PLAIN-MD5, PLAIN-MD4: The password can be now either
	  hex or base64 encoded. The encoding is detected automatically based
	  on the password string length.	  
	+ Allow running only Dovecot master and dovecot-auth processes with
	  protocols=none setting
	+ deliver: -f <envelope sender> parameter can be used to set mbox
	  From_-line's sender address
	+ deliver: Log all mail saves and failures
	+ Tru64 SIA passdb support. Patch by Simon L Jackson.
	- INBOX was listed twice in mailbox list if namespace prefix was used
	- INBOX-prefixed namespaces were a bit broken
	- kqueue: Fix 100% CPU usage
	- deliver: Duplicate storage was a bit broken
	- dictionary code was broken (ie. dict quota)
	- SIGHUP caused crashes sometimes

v1.0.rc7 2006-08-18  Timo Sirainen <tss@iki.fi>

	* Require that Dovecot master process's version number matches the
	  child process's, unless version_ignore=yes. Usually it's an
	  accidental installation problem if the version numbers don't match.
	* Maildir: Create maildirfolder file when creating new maildirs.

	+ ldap+prefetch: Use global uid/gid settings if LDAP query doesn't
	  return them
	+ %variables: Negative offsets count from the end of the string.
	  Patch by Johannes Berg.
	- kqueue ioloop code rewrite
	- notify=kqueue might have caused connection hangs sometimes
	- deliver: If message body contained a valid mbox From_ line, it
	  and the rest of the message was skipped.
	- mbox: We got into infinite loops if trying to open a 2 byte sized
	  file as mbox.
	- Don't crash with ssl_disable=yes
	- quota plugin caused compiling problems with some OSes
	- mbox: After saving a mail to a synced mbox, we lost the sync which
	  caused worse performance

v1.0.rc6 2006-08-07  Timo Sirainen <tss@iki.fi>

	* Removed login_max_logging_users setting since it was somewhat weird
	  in how it worked. Added login_max_connections to replace it with
	  login_process_per_connection=no, and with =yes its functionality
	  is now within login_max_processes_count.

	+ Added --with-linux-quota configure option to specify which Linux
	  quota version to use, in case it's not correct in sys/quota.h.
	  Usually used as --with-linux-quota=2
	+ acl plugins: If .DEFAULT file exists in global ACL root directory,
	  use it as the default ACLs for all mailboxes.
	- Fixes to login process handling, especially with
	  login_process_per_connection=no. 
	- Back to the original SSL proxy code but with one small fix, which
	  hopefully fixes the occational hangs with it
	- Several fixes to handling LIST command more correctly.

v1.0.rc5 2006-08-02  Timo Sirainen <tss@iki.fi>

	- Saving to mboxes still caused assert-crashes

v1.0.rc4 2006-08-02  Timo Sirainen <tss@iki.fi>

	- Saving to mboxes caused assert-crashes

v1.0.rc3 2006-08-02  Timo Sirainen <tss@iki.fi>

	- SSL connections hanged sometimes, especially when saving messages.
	- mbox: Mail bodies were saved with CR+LF linefeeds
	- Mail forwarding was broken with deliver/Sieve
	- dbox fixes. Might actually be usable now.
	- Index file handling fixes with keywords
	- Cache file was incorrectly used in some situations, which probably
	  caused problems sometimes.
	- Maildir++ quota: Don't count "." and ".." directory sizes to quota.
	  After rewriting maildirsize file keep its fd open so that we can
	  later update it. Patch by Alexander Zagrebin

v1.0.rc2 2006-07-04  Timo Sirainen <tss@iki.fi>

	* disable_plaintext_auth=yes: Removed hardcoded 127.* and ::1 IP
	  checks. Now we just assume that the connection is secure if the
	  local IP matches the remote IP address.
	* SSL code rewrite which hopefully makes it work better than before.
	  Seems to work correctly, but if you suddently have trouble with SSL
	  connections this is likely the reason.

	+ verbose_ssl=yes: Log also SSL alerts and BIO errors
	- If namespace's location field wasn't set, the default location
	  was supposed to be used but it wasn't.
	- When copying ssl-parameters.dat file from /var/lib to /var/run its
	  permissions went wrong if it couldn't be copied with hard linking.
	- Fixed filesystem quota plugin to work with BSDs.
	- Maildir: Saving mails didn't work if quota plugin was enabled (again)
	- Maildir: Messages' received time wasn't saved properly when
	  saving/copying multiple messages at a time. Also if using quota
	  plugin the S= size was only set for the first saved file, and even
	  that was wrong.
	- passdb passwd-file: Don't require valid uid/gid fields if file
	  isn't also being used as a userdb.
	- PostgreSQL: Handle failures better so that there won't be
	  "invalid fd" errors in logs.
	- Don't try to expunge messages if the mailbox is read-only. It'll
	  just cause our index files to go out of sync with the real
	  mailbox and cause errors.
	- ANONYMOUS authentication mechanism couldn't work because
	  anonymous_username setting wasn't passed from master process.

v1.0.rc1 2006-06-28  Timo Sirainen <tss@iki.fi>

	* PAM: If user's password is expired, give "Password expired" error
	  message to the user. Now actually working thanks to Vaidas Pilkauskas
	* Relicensed dovecot-auth, lib-sql and lib-ntlm to MIT license. See
	  COPYING file for more information.
	* Abuse prevention: When creating a mailbox, limit the number of
	  hierarchies (up to 20) and the length of the mailbox name within
	  a hierarchy (up to 200 characters).
	* mbox: If saved mail doesn't end with LF, add it ourself so that the
	  mails always have one empty line before the next From-line.

	+ Added --with-statedir configure option which defaults to
	  $localstatedir/lib/dovecot. ssl-parameters.dat is permanently
	  stored in that directory and is copied to login_dirs from there.
	+ IMAP: Support SASL-IR extension (SASL initial response)
	+ Support initial SASL response with LOGIN mechanism. Patch by Anders
	  Karlsson
	+ Added PLAIN-MD4 password scheme. Patch by Andrey Panin.
	+ Added support for XFS disk quotas. Patch by Pawel Jarosz
	+ If another process deletes the opened mailbox, try to handle it
	  without writing errors to log file. Handles the most common cases.
	+ Added TLS support for LDAP if the library supports it.
	- SEARCH command was more or less broken with OR and NOT conditions
	- Dovecot corrupted mbox files which had CR+LF linefeeds in headers
	- MySQL code could have crashed while escaping strings
	- MD4 code with NTLM authentication was broken with 64bit systems.
	  Patch by Andrey Panin
	- Plugin loading was broken in some OSes (eg. FreeBSD)
	- Several fixes to handling empty values in configuration file
	- Several fixes to dictionary quota backend and dict server.
	  Also changed how they're configured.
	- deliver: Fixed plugin handling settings
	- mbox_min_index_size handling was somewhat broken
	- passdb passwd-file: extra_args field wasn't read unless the file
	  was also used as userdb.

v1.0.beta9 2006-06-13  Timo Sirainen <tss@iki.fi>

	* PAM: Don't call pam_setcred() unless setcred=yes PAM passdb
	  argument was given.
	* Moved around settings in dovecot-example.conf to be in more logical
	  groups.

	+ Local delivery agent (deliver binary) works again.
	+ LDAP: Added support for SASL binding. Patch by Geert Jansen
	+ ssl_verify_client_cert: Check CRLs. If auth_verbose=yes, log
	  invalid sent certificates. If verbose_ssl=yes, log even the valid
	  certificates. When using the username from the certificate, use
	  CommonName. Based on patch by HenkJan Wolthuis
	+ PAM: Set PAM_TTY which is needed by some PAM plugins
	+ dovecot --exec-mail ext <binary path> can now be used to start
	  binaries which want dovecot.conf to be read, for example the
	  convert-tool.
	- Expunging needed to be done twice if client used STORE +FLAGS.SILENT
	  command to set the \Deleted flags
	- Added sql_escape_string() to lib-sql API and use it instead of
	  normal \-escaping.
	- ACL plugin fixes
	- DIGEST-MD5: Trying to use subsequent authentication crashed
	  dovecot-auth.
	- Fetching BODY when BODYSTRUCTURE was already cached caused the
	  reply to be broken in some cases
	- Lots of fixes for index file handling
	- dbox fixes and changes
	- mbox syncing broke if some extraneous/broken headers were removed
	  (eg. extra X-IMAPbase headers in mails)
	- Running Dovecot from inetd work now properly with POP3
	- Quota plugin fixes for calculating the quota correctly

v1.0.beta8 2006-05-12  Timo Sirainen <tss@iki.fi>

	* Fixed a security hole with mbox: "1 LIST .. *" command could
	  list all directories and files under the mbox root directory, so
	  if your mails were stored in eg. /var/mail/%u/ directory, the
	  command would list everything under /var/mail.

	+ Unless nfs_check=no or mmap_disable=yes, check for the first login
	  if the user's index directory exists in NFS mount. If so, refuse to
	  run. This is done only on first login to avoid constant extra
	  overhead.
	+ If we have plugins set and imap_capability unset, figure out the
	  IMAP capabilities automatically by running imap binary at startup.
	  The generated capability list isn't updated until Dovecot is
	  restarted completely, so if you add or remove IMAP plugins you
	  should restart. If you have problems related to this, set
	  imap_capabilities setting manually to work around it.
	+ Added auth_username_format setting
	- pop3_lock_session setting wasn't really working
	- Lots of fixes related to quota handling. It's still not working
	  perfectly though.
	- Lots of index handling fixes, especially with mmap_disable=yes
	- Maildir: saving mails could have sometimes caused "Append with UID
	  n, but next_uid = m" errors
	- flock() locking never timeouted because ignoring SIGALRM caused the
	  system call just to be restarted when SIGALRM occurred (probably not
	  with all OSes though?)
	- kqueue: Fixed "Unrecognized event". Patch by Vaclav Haisman

v1.0.beta7 2006-04-12  Timo Sirainen <tss@iki.fi>

	+ Added shutdown_clients setting to control if existing imap/pop3 
	  processes should be killed when master is.
	- Master login fixes, PLAIN authentication was still broken..

v1.0.beta6 2006-04-12  Timo Sirainen <tss@iki.fi>

	* The login and master usernames were reversed when using
	  master_user_separator (now the order is UW-IMAP compatible).
	* Killing dovecot master process now kills all IMAP and POP3
	  processes also.

	+ -a parameter to dovecot prints now all settings that Dovecot uses.
	  -n prints all settings that are different from defaults.
	+ Added pop3_lock_session setting
	+ %M modifier returns string's MD5 sum. Patch by Ben Winslow
	- PLAIN SASL authentication wasn't working properly, causing failed
	  logins with some clients (broken in beta4)
	- Fixes to Maildir++ quota, should actually work now
	- Don't crash if passwd-file has entries without passwords
	  (eg. deny=yes databases)
	- Fixed prefetch userdb to work nicely with other userdbs
	- If master process runs out of file descriptors, don't go to
	  infinite loop (unlikely to have happened unless the OS's default
	  fd limit was too low)
	- Fixed non-plaintext password lookups from LDAP. Patch by Lior Okman
	- %U modifier was actually lowercasing the string. Patch by Ben Winslow

v1.0.beta5 2006-04-04  Timo Sirainen <tss@iki.fi>

	- Beta4's SSL proxying rewrite worked worse than I thought.
	  Reverted it back to original code.

v1.0.beta4 2006-04-02  Timo Sirainen <tss@iki.fi>

	* Changed the default lock_method back to fcntl. Apparently flock
	  gives problems with some systems.
	* mbox: mailboxes beginning with '.' are now also listed
	* Replaced mail_use_modules and mail_modules settings with mail_plugins
	  and mail_plugin_dir. Now instead of loading all plugins from the
	  directory, you'll have to give a list of plugins to load. If the
	  plugin couldn't be loaded, the process exits instead of just
	  ignoring the problem (this is important with ACL plugin).

	+ Added support for "master users" who can log in as other people.
	  The master username can be given either in authorization ID
	  string with SASL PLAIN mechanism or by setting
	  auth_master_user_separator and giving it within the normal username
	  string.
	+ Added ACL plugin with ACL file backend. This however doesn't mean
	  that there yet exists a proper shared folder support. If master user
	  logged in as someone else, the ACLs are checked as the master user.
	+ Added some Dovecot extensions to checkpassword passdb, see ChangeLog
	+ Updated passwd-file format to allow specifying any key=value fields
	+ Maildir++ quota support and several quota fixes
	+ passdb supporting extra fields: Added "allow_nets" option which takes
	  a comma separated list of IPs/networks where to allow user to log in.
	+ NFS: Handle ESTALE errors the best way we can
	+ IMAP now writes to log when client disconnects
	+ In shared mailboxes (if dovecot-shared file exists) \Seen flags are
	  now kept only in index files, so as long as each user has a separate
	  index file they have separate \Seen flags.
	- Fixes to DIGEST-MD5 realm handling so it works with more clients
	- BODYSTRUCTURE -> BODY conversion from cache file was broken with
	  mails containing message/rfc822 parts.
	- Fixed several memory leaks
	- We could have sent client FETCH notifications about messages before
	  telling about them with EXISTS
	- Compiling fixes for Solaris and some other OSes
	- Fixed problem with internal timeout handling code, which caused eg.
	  outlook-idle workaround to break.
	- If /dev/urandom didn't exist, we didn't seed OpenSSL's random number
	  generator properly. Patch by Vilmos Nebehaj.
	- Maildir: Recent flags weren't always immediately removed from mails
	  when mailbox was opened.
	- Several changes to SSL proxying code, hopefully making it work
	  better.

v1.0.beta3 2006-02-08  Timo Sirainen <tss@iki.fi>

	* Dotlock code changed to timeout faster in some situations when
	  the lock file is old.
	+ Added support for loading SQL drivers dynamically (see INSTALL file
	  for how to build them)
	+ Keywords are stored to dboxes, and other dbox improvements.
	+ dict-sql could actually work now, making quota-in-sql-database
	  possibly working now (not fully tested)
	+ Added mail storage conversion plugin to convert automatically from
	  one mailbox format to another while user logs in. Doesn't preserve
	  UIDVALIDITY/UIDs though.
	+ Added plugin { .. } section to dovecot.conf for passing parameters
	  to plugins (see dovecot-example.conf).
	+ Added ssl-build-param binary which is used to generate
	  ssl-parameters.dat. Main dovecot binary doesn't anymore link to
	  SSL libraries, and this also makes the process title be clearer
	  about why the process is eating all the CPU.
	- Fix building without OpenSSL
	- Fixed memory leak in MySQL driver
	- Fixes to checkpassword
	- Broken Content-Length header could have broken mbox opening
	- Fixed potential hangs after APPEND command
	- Fixed potential crashes in dovecot-auth and imap/pop3-login
	- zlib plugin now links with -lz so it could actually work
	- kqueue fixes by Vaclav Haisman

v1.0.beta2 2006-01-22  Timo Sirainen <tss@iki.fi>

	+ Added SQLite support. Patch by Jakob Hirsch.
	+ Added auth_debug_passwords setting. If it's not enabled, hide all
	  password strings from logs.
	+ Added mail_cache_min_mail_count and mbox_min_index_size settings
	  which can be used to make Dovecot do less disk writes in small
	  mailboxes where they don't benefit that much.
	+ Added --build-ssl-parameters parameter to dovecot binary
	- SSL parameters were being regenerated every 10 minutes, although
	  not with all systems.
	- Fixed dovecot-auth crashing at startup. Happened only with some
	  specific compilers.
	- base_dir was supposed to be set world-readable, not world-writable

v1.0.beta1 2006-01-16  Timo Sirainen <tss@iki.fi>

	* Almost a complete rewrite since 0.99.x, but some of the major
	  changes are:

	+ Index file code rewritten to do less disk I/O, wait locks less and
	  in generate be smarter. They also support being in clustered
	  filesystems and NFS support is mostly working also.
	+ Mail caching is smarter. Only the data that client requests is
	  cached. Before Dovecot opened and cached all mails when mailbox was
	  opened the first time, which was slow.
	+ Mbox handling code rewritten to be much faster, safer and correct
	+ New authentication mechanisms: APOP, GSSAPI, LOGIN, NTLM and RPA.
	+ LDAP supports authentication binds
	+ Authentication server can cache password database lookups
	+ Support for multiple authentication databases
	+ Namespace configuration
	+ Dovecot works with shared 

v0.99.10 2003-06-26  Timo Sirainen <tss@iki.fi>

	* Default PAM service name changed to "dovecot". This means that
	  if you're using PAM, you most likely have to do
	    mv /etc/pam.d/imap /etc/pam.d/dovecot
	  If you wish to keep using imap, see doc/auth.txt.

	* ~/rawlog directory changed to ~/dovecot.rawlog

	+ Faster and better maildir synchronization. We support read-only
	  maildirs and out-of-quota conditions are handled a lot better.
	  dovecot-uidlist file still isn't out-of-quota-safe though, but you
	  can keep it in another location where quota isn't checked. For
	  example:
	    default_mail_env = Maildir:~/Maildir:
	      INDEX=/noquota/%u:CONTROL=/noquota/%u
	+ Read-only mboxes are supported now.
	+ Only NOOP and CHECK now always do a mailbox sync checking. Other
	  commands sync max. once in 5 seconds, plus always from indexes.
	  This should reduce I/O a bit.
	+ All NUL characters are translated to ascii #128 before sending to
	  client. RFC prohibits sending NULs and this is how UW-IMAP handles
	  it as well.
	+ Make ENVELOPE, BODY and BODYSTRUCTURE replies more compact by
	  removing multiple LWSPs and translating TABs to spaces. RFC doesn't
	  specifically require this, but this seems to be the wanted
	  behaviour..
	+ Added ANONYMOUS SASL mechanism.
	+ More flexible user chrooting configuration in home directories:
	  "<chroot>/./<homedir>"
	+ Added support for dynamically loadable IMAP/POP3 modules. See
	  INSTALL file for more information.
	- Partial fetches were broken if mails had CR+LF linefeeds
	- SEARCH DELETED didn't return anything if all messages were deleted
	- OpenSSL support was broken in many installations because we were
	  chrooted and it couldn't open /dev/urandom.
	- PAM: Giving wrong password blocked the whole process for two
	  seconds. Now we create a new process for each check.
	- Lots of other smaller bugfixes and better error handling

v0.99.9.1 2003-05-03  Timo Sirainen <tss@iki.fi>

	- Messages having lines longer than 8192 bytes caused problems.
	- There was some problems when opening a mbox first time that had been
	  empty for a while.
	- Didn't compile with OpenBSD.
	- POP3 server crashed sometimes instead of printing error message.
	- If cached IMAP envelope contained literals, SEARCHing in it wrote
	  errors to log file. For example if subject contained highascii, '"'
	  or '\' characters this happened.

v0.99.9 2003-04-28  Timo Sirainen <tss@iki.fi>

	* WARNING: mbox rewriting works now faster, but it's less likely to
	  notice external message flag changes (it wasn't perfect before
	  either). This also means that if you're not using index files,
	  Dovecot may not notice changes made by another Dovecot process.
	  This will be fixed later.

	+ Message UIDs are now permanently stored outside index files.
	  Deleting indexes is now possible without any kind of data loss and
	  in-memory indexes are now usable.
	+ mbox rewriting leaves extra space into X-Keywords header. It's
	  shrinked or grown when updating message flag headers to avoid
	  rewriting the rest of the file.
	+ imap-login and pop3-login can now be started from inetd. Privilege
	  separation is still used, so it executes dovecot and dovecot-auth
	  processes which are left on the background.
	+ PostgreSQL authentication support, patch by Alex Howansky
	- Large multiline headers (over 8kB) broke Dovecot before. Now they're
	  parsed one line at a time and we try to avoid reading them fully into
	  memory.
	- SEARCH OR was broken
	- Partial BODY[] fetches were broken
	- Timezones were still set wrong when parsing dates
	- Using non-synchronized literals (LITERAL+) broke APPEND
	- Renaming maildir subfolders inserted extra "." in the middle.
	- Subfolders were a bit broken with maildir
	- Invalid PLAIN auth request crashed auth process.

v0.99.8 2003-02-25  Timo Sirainen <tss@iki.fi>

	* NOTE: Configuration file has changed a bit: auth_userinfo was
	  replaced by userdb and passdb. *_port were merged into *_listen.
	  Disabling listening in imaps port is now done by changing protocols
	  setting.

	* Maildir: .customflags location has changed for INBOX. If you have
	  set any custom flags, move Maildir/.INBOX/.customflags into
	  Maildir/.customflags or they will be lost.

	* mbox: Autodetect /var/mail/%u and /var/spool/mail/%u as INBOXes
	  if they're found and mail_default_env isn't set.

	* passwd-file: File format changed a bit. If you used realm or mail
	  fields, you'll have to fix the file. See doc/auth.txt for description
	  of the format.

	+ Fully featured POP3 server included. Disabled by default.
	+ Support for LITERAL+, MULTIAPPEND, UNSELECT, IDLE, CHILDREN and
	  LISTEXT extensions.
	+ LDAP authentication support.
	+ Internal API cleanups made Dovecot faster and take less memory
	+ auth_verbose logs now all authentication failures
	+ Support for Solaris 9 sendfilev()
	+ New setting: mail_full_filesystem_access allows clients to access the
	  whole filesystem by simply giving the path before the mailbox name
	  (eg. SELECT ~user/mail/box, LIST "" /tmp/%). While this allows users
	  to share mailboxes, it's not recommended since Dovecot's index files
	  can't be safely shared.
	+ New setting: client_workarounds.
	+ Dynamically loadable authentication modules. Binary package builders
	  should consider using it for at least LDAP.
	+ mbox: Content-Length is saved now to each saved message, so it's
	  now safe to have lines beginning with "From ".
	+ mbox: mail_read_mmaped = no works with it now
	+ Indexes can be kept in memory by adding :INDEX=MEMORY to MAIL
	  environment. There's not much point to do this now though, since the
	  UIDs won't be saved.
	- COPY now behaves as RFC2060 says: "If the COPY command is
	  unsuccessful for any reason, server implementations MUST restore the
	  destination mailbox to its state before the COPY attempt."
	- LIST and LSUB rewrite, should fix several bugs in them
	- maildir_copy_with_hardlinks = yes was broken.
	- mboxes in subfolders weren't selectable.
	- STORE didn't accept multiple flags without () around them
	- PLAIN SASL-authentication was a bit broken.
	- IMAP dates were parsed a few hours wrong
	- STATUS command removed \Recent flags from messages
	- Several bugfixes to SEARCH command, especially related to multiple
	  search conditions
	- If auth/login process died unexpectedly at startup, the exit status
	  or killing signal wasn't logged.
	- mbox parsing might have crashed sometimes
	- mbox: when saving mails, internal headers were allowed in input,
	  sometimes causing problems (eg. duplicate headers) when appending
	  and copying messages
	- mbox: X-Keywords headers were duplicated
	- Some small fixes to how messages are saved to Maildir
	- Next command after STARTTLS was ignored which left the connection
	  stuck sometimes
	- Dovecot was pretty much broken with FreeBSD

v0.99.7 2003-01-14  Timo Sirainen <tss@iki.fi>

	+ Rewrote doc/index.txt, small updates to doc/design.txt and
	  doc/multiaccess.txt
	- New hash table code was broken with removing, which broke several
	  things. Fixed, but it's still a bit ugly code though..

v0.99.6 2003-01-13  Timo Sirainen <tss@iki.fi>

	+ THREAD=REFERENCES extension support. ORDEREDSUBJECT would be easy to
	  add, but I think it's pretty useless.
	+ SORT is much faster now.
	+ mbox: If ~/mail directory isn't found, create it.
	+ Log login usernames
	* Some coding style changes (less typedefs)
	- Mails with nested MIME parts might have caused incorrect BODY and
	  BODYSTRUCTURE fetches and sometimes might have crashed dovecot
	  (assert at imap-bodystructure.c). If client had already successfully
	  done the BODY fetching a couple of times, the bug couldn't happen
	  anymore since Dovecot then began caching the BODY data. So, this
	  mostly happened with new users.
	- non-UID SEARCH might gave wrong replies in certain conditions.
	- SORT replied always with UIDs instead of sequences.
	- If authentication was aborted by client ("*" reply to AUTHENTICATE),
	  the login process crashed later.
	- STATUS command gave invalid reply for mailboxes with spaces in name
	- Timezones were parsed wrong with message dates
	- Digest-MD5: We used "qop-options" instead of "qop", which was
	  incompatible with at least Cyrus SASL.
	- Realms in passwd-file were buggy
	- Literals didn't work when logging in
	- Crashed if it had to wait for mbox lock
	- With invalid configuration auth and login processes were just dying
	  and master filling log files infinitely.
	- We didn't work with some 64bit systems

v0.99.5 2003-01-02  Timo Sirainen <tss@iki.fi>

	* This release includes a lot of code cleanups, especially related to
	  security. Direct buffer modifying was replaced in several places
	  with a new buffer API, which provides a safe way to do it. Code that
	  looks unsafe contains @UNSAFE tag to make auditing easier.

	+ Support for SORT extension. Originally I thought about not
	  implementing any extensions before 1.0, but too many people want
	  webmails which want SORT. THREAD is another extension which they
	  want, but we don't support it yet.
	+ imap_listen and imaps_listen settings now accept "*" and "::" to
	  specify if we want to listen in IPv4 or IPv6 addresses. "::" may
	  also listen in all IPv4 addresses depending on the OS (Linux does,
	  BSD doesn't)
	+ New setting: default_mail_env can be used to specify where to find
	  users mailbox. Default is still to use autodetection.
	+ New setting: imap_log_path to log logins etc. informational messages
	  to different file.
	+ We support now separate mbox file for INBOX folder, no need for
	  symlink kludging anymore.
	+ Support for keeping index files in different location than actual
	  mailboxes.
	? Disabled mailbox_check_interval setting by default, it breaks
	  Evolution.
	- SEARCH was still somewhat buggy, especially with laggy networks.
	  Also body/header searches might have crashed or at least used
	  memory too much
	- Deleting messages in the middle of mbox caused dovecot to reindex
	  the following messages as new messages (ie. change UIDs and set
	  \Recent flag).
	- Digest-MD5 auth: Initial server challenge packet was missing a comma,
	  which might have made it incompatible with some implementations.
	- Some more fixes to unnecessarily high memory usage
	- SELECT and EXAMINE often printed UNSEEN reply or maybe complained
	  about corrupted indexes. Happened usually only with mbox.
	- FETCH BODYSTRUCTURE gave incorrect reply, breaking pine
	- LIST was pretty buggy with mbox subfolders
	- CHECK command returned just "missing parameters" error
	- DELETE didn't work with mbox folders
	- CREATE mailbox<hierarchy separator> failed always.
	- CREATE and RENAME didn't create required hierarchies with mbox
	- RFC822 date parser didn't handle single digit days correctly.
	- login_process_per_connection = yes didn't work with imaps port
	  connections which is exactly where it was mostly wanted.
	- ssl_disabled = yes didn't disable listening in imaps port
	- process limiting code didn't compile everywhere (eg. FreeBSD).
	- Linux sendfile() was never detected
	- We didn't work at all with gcc/PowerPC

v0.99.4 2002-12-01  Timo Sirainen <tss@iki.fi>

	- Command parser had several bugs when it didn't have enough data to
	  parse the full command in one call, ie. network lags etc. triggered
	  those bugs sometimes. This was the last "weird bug" I know of.
	- Mbox indexes got broken when updating cached fields
	- Fixed a few memory leaks and unneededly high memory usage while
	  caching envelopes
	- Fixes to searching from message body and header
	- --with-ssldir didn't do anything and the default was empty

v0.99.3 2002-11-26  Timo Sirainen <tss@iki.fi>

	- mail_read_mmaped = no (default) caused mbox corruption with EXPUNGE.
	  mmap()ing is forced for now.

v0.99.2 2002-11-26  Timo Sirainen <tss@iki.fi>

	+ If we have to wait for a lock longer, the client is now notified
	  about it every 30 seconds.
	- Default settings still pointed to lib directory instead of the
	  libexec directory where the binaries were actually installed
	- vpopmail support had to be kludged to fix a bug in vpopmail library
	  which sometimes left extra character after the user name.
	- Login process crashed if master process didn't let some user login.
	  Normally this couldn't happen without error in configuration.
	- select() based I/O loop wasn't working so Dovecot didn't work in
	  eg. OSX. Also PAM authentication wasn't detected with OSX.
	- Didn't compile with NetBSD-current

v0.99.1 2002-11-25  Timo Sirainen <tss@iki.fi>

	+ Added doc/mkcert.sh script to easily generate yourself a self-signed
	  certificate. Modify doc/dovecot-openssl.cnf before running it.
	+ --with-ssldir configure option to specify default path for /etc/ssl
	+ Added ssl_disable setting to config file
	- OpenSSL wasn't checked properly by configure
	- vpopmail authentication module didn't compile
	- We should install the binaries into libexec dir, not lib
	- doc/configuration.txt and doc/mail-storages.txt were missing

v0.99.0 2002-11-24  Timo Sirainen <tss@iki.fi>

	+ Replaced hash file with binary tree file which makes Dovecot stay
	  fast with large mailboxes after expunging multiple mails.
	+ Several speed improvements with SEARCH
	+ SEARCH CHARSET support using iconv(), although case-insensitive
	  searching is currently supported only for ASCII characters.
	+ OpenSSL support.
	+ Support for regenerating Diffie Hellman and RSA parameters with
	  specified intervals. NOTE: currently doesn't work with OpenSSL.
	+ Support for each login connection being handled in it's own process.
	  This is the default as it's more safe especially with SSL.
	+ mbox locking is now safe, other processes can't modify the mbox file
	  while we're reading it.
	+ Notify clients with "EXISTS" almost immediately after new mail is
	  received.
	+ Rawlog: Support for saving user connections into files - useful for
	  debugging.
	+ Content-Language is finally parsed correctly
	+ Lots of smaller speed optimizations
	- Partial BODY[] fetches weren't working properly
	- BODY[section] was buggy with message/rfc822 MIME parts
	- STARTTLS wasn't working
	- \* flag was missing from PERMANENTFLAGS.
	- Comments inside <> mail addresses crashed.
	- imap-login printed UTC timestamps to logfiles
	- passwd-file wasn't reread the the file changed
	- PAM authentication was implemented wrong, which caused it to break
	  with some PAM plugins.
	- Lots of smaller fixes, mostly to do with reliability

v0.98.4 2002-10-06  Timo Sirainen <tss@iki.fi>

	* Just a final release before replacing hash file with a binary tree.

	- When fetching messages larger than 256k, sometimes Dovecot missed
	  to send CR causing corrupted data at end of message and possibly
	  complete failure depending on IMAP client.
	- Fetching BODY or BODYSTRUCTURE for message having content-type of
	  message/rfc822 didn't correctly add () around the envelope data.
	- Several fixes to make it compile with HP/UX ANSI C compiler.
	  Also fixed several warnings it showed up.

v0.98.3 2002-10-01  Timo Sirainen <tss@iki.fi>

	* Sorry, just noticed a very stupid bug which caused evolution 1.2
	  beta to crash. I always thought it was just evolution's fault :)
	- Several fields in BODY / BODYSTRUCTURE replies weren't quoted

v0.98.2 2002-09-30  Timo Sirainen <tss@iki.fi>

	+ --with-file-offset-size=32 can now be used to select 32bit file
	  offsets. Using them should be a bit faster and take a bit less
	  disk and memory (also needed to compile Dovecot successfully with
	  TinyCC).
	+ maildir_copy_with_hardlinks option works now
	+ Check new mail and notify about it to client also after
	  commands which don't allow full syncing (FETCH, STORE, SEARCH).
	  Also always send RECENT after EXISTS notify.
	+ If we're out of disk space while opening mailbox, notify about it
	  with ALERT.
	- STORE and SEARCH didn't handle properly message sequence numbers
	  when some in the middle were externally deleted
	- SEARCH: Only first search condition was checked.
	- mbox: Message flags given to APPEND were ignored.
	- mbox: index was corrupted when changing flags for multipart MIME
	  messages
	- Out of disk space-handling wasn't working properly with .customflags
	  file
	- if auth processes were killed, login processes weren't reconnecting
	  to them

v0.98.1 2002-09-24  Timo Sirainen <tss@iki.fi>

	+ Faster and safer mbox rewriting when flags are updated
	- Didn't save messages larger then 8192 bytes
	- Several mbox breakages

v0.98 2002-09-23  Timo Sirainen <tss@iki.fi>

	+ mbox support is finally working. There's still some reliability
	  fixes left but overall it should be quite usable.
	+ vpopmail authentication support
	+ We should be able to deal with "out of diskspace/quota" conditions
	  properly, by keeping the indexes in memory and allowing user to
	  delete mails to get more space.
	+ Several speed enhancements
	+ New configuration file option: overwrite_incompatible_index to force
	  using ".imap.index" file, overwriting it if it isn't compatible
	- Handle invalid message headers reliably
	- Tons of bugfixes and code cleanups everywhere

v0.97 2002-08-29  Timo Sirainen <tss@iki.fi>

	+ Large mails are handled in 256kB blocks, so mail size no longer
	  has hardly any effect on memory usage
	+ 64bit file offsets are used if supported by system. This means
	  Dovecot is fully capable of handling >2G mails in those systems.
	  With 32bit offsets >2G mails may not behave too well, but should
	  not crash either.
	+ I fixed lots of potential integer overflows. This should make us
	  fully crash-free no matter what happens (index file corruption
	  mostly). I didn't verify everything too carefully yet, so more
	  auditing is still needed before we fully reach that goal.
	+ Implemented several missing tasks / optimizations to index handling.
	  It should now stay fast after longer usage periods.
	+ New configuration file options: log_path, log_timestamp, imaps_listen
	+ "Critical errors" are now hidden from users, ie. any error message
	  that is not a direct reply to user error is written into log file
	  and user gets only "Internal error [timestamp]".
	+ Nonblocking SSL handshaking
	+ Lots of code cleanups
	- Lots of mbox fixes, it seems to be somewhat reliable now
	- Year in Date-field was parsed wrong
	- Appending mail to mbox didn't work right
	- Always verify that mailbox names are valid (especially they shouldn't
	  contain "../")

v0.96 2002-08-08  Timo Sirainen <tss@iki.fi>

	* Changed to LGPL v2.1 license

	+ STARTTLS support and optional disabling of plaintext authentication
	  (LOGINDISABLED capability)
	+ Support for custom message flags, each folder can have 26 different.
	+ New configuration file options: imap_listen, max_logging_users,
	  max_imap_processes
	+ You can specify config file location to imap-master with -c <path>
	+ All IMAP processes can now write to specified log file instead of
	  syslog. Either do this by setting IMAP_LOGFILE environment, or
	  give -l <path> parameter to imap-master.
	+ Some cleanups to remove warnings with BSDs
	+ Changed all %s .. strerror(errno) -> %m
	+ Rewritten memory pool code
	- imap-master didn't close all the fds for executed processes
	- iobuffer code was buggy and caused the connection to terminate
	  sometimes
	- make install overwrote the existing dovecot.conf file, so it's now
	  named as dovecot-example.conf

v0.95 2002-07-31  Timo Sirainen <tss@iki.fi>

	+ Initial SSL support using GNU TLS, tested with v0.5.1.
	  TLS support is still missing.
	+ Digest-MD5 authentication method
	+ passwd-file authentication backend
	+ Code cleanups
	- Found several bugs from mempool and ioloop code, now we should
	  be stable? :)
	- A few corrections for long header field handling

v0.94 2002-07-29  Timo Sirainen <tss@iki.fi>

	* Supports running completely non-root now. imap-auth however is a
	  bit problematic as we don't support passwd-file yet.
	- Memory alignment fixes mostly
	- Other misc. bugfixes<|MERGE_RESOLUTION|>--- conflicted
+++ resolved
@@ -1,4 +1,3 @@
-<<<<<<< HEAD
 v2.1.UNSTABLE 2011-xx-xx  Timo Sirainen <tss@iki.fi>
 
 	* Plugins now use UTF-8 mailbox names rather than mUTF-7:
@@ -27,7 +26,7 @@
 	+ Password and user databases now support default_fields and
 	  override_fields settings to specify template defaults/overrides.
 	- listescape plugin works perfectly now
-=======
+
 v2.0.15 2011-09-16  Timo Sirainen <tss@iki.fi>
 
 	+ doveadm altmove: Added -r parameter to move mails back to primary
@@ -40,7 +39,6 @@
 	- zlib+mbox: Fetching last message from compressed mailboxes crashed.
 	- lib-sql: Fixed load balancing and error handling when multiple hosts
 	  are used.
->>>>>>> 006be1e1
 
 v2.0.14 2011-08-29  Timo Sirainen <tss@iki.fi>
 
