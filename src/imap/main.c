/* Copyright (c) 2002-2009 Dovecot authors, see the included COPYING file */

#include "common.h"
#include "ioloop.h"
#include "network.h"
#include "ostream.h"
#include "str.h"
#include "base64.h"
#include "istream.h"
#include "lib-signals.h"
#include "restrict-access.h"
#include "fd-close-on-exec.h"
#include "process-title.h"
#include "module-dir.h"
#include "dict.h"
#include "mail-storage.h"
#include "commands.h"
#include "mail-namespace.h"

#include <stdio.h>
#include <stdlib.h>
#include <unistd.h>
#include <syslog.h>

#define IS_STANDALONE() \
        (getenv("IMAPLOGINTAG") == NULL)

struct client_workaround_list {
	const char *name;
	enum client_workarounds num;
};

static struct client_workaround_list client_workaround_list[] = {
	{ "delay-newmail", WORKAROUND_DELAY_NEWMAIL },
	{ "outlook-idle", 0 }, /* only for backwards compatibility */
	{ "netscape-eoh", WORKAROUND_NETSCAPE_EOH },
	{ "tb-extra-mailbox-sep", WORKAROUND_TB_EXTRA_MAILBOX_SEP },
	{ NULL, 0 }
};

struct ioloop *ioloop;

static struct io *log_io = NULL;
static struct module *modules = NULL;
static char log_prefix[128]; /* syslog() needs this to be permanent */

void (*hook_client_created)(struct client **client) = NULL;

<<<<<<< HEAD
string_t *capability_string;

static void sig_die(const siginfo_t *si, void *context ATTR_UNUSED)
=======
static void sig_die(int signo, void *context ATTR_UNUSED)
>>>>>>> 2fde0587
{
	/* warn about being killed because of some signal, except SIGINT (^C)
	   which is too common at least while testing :) */
	if (si->si_signo != SIGINT) {
		i_warning("Killed with signal %d (by pid=%s uid=%s code=%s)",
			  si->si_signo, dec2str(si->si_pid),
			  dec2str(si->si_uid),
			  lib_signal_code_to_str(si->si_signo, si->si_code));
	}
	io_loop_stop(ioloop);
}

static void log_error_callback(void *context ATTR_UNUSED)
{
	/* the log fd is closed, don't die when trying to log later */
	i_set_failure_ignore_errors(TRUE);

	io_loop_stop(ioloop);
}

static enum client_workarounds
parse_workarounds(const struct imap_settings *set)
{
        enum client_workarounds client_workarounds = 0;
        struct client_workaround_list *list;
	const char *const *str;

        str = t_strsplit_spaces(set->imap_client_workarounds, " ,");
	for (; *str != NULL; str++) {
		list = client_workaround_list;
		for (; list->name != NULL; list++) {
			if (strcasecmp(*str, list->name) == 0) {
				client_workarounds |= list->num;
				break;
			}
		}
		if (list->name == NULL)
			i_fatal("Unknown client workaround: %s", *str);
	}

	return client_workarounds;
}

static void open_logfile(void)
{
	const char *user;

	if (getenv("LOG_TO_MASTER") != NULL) {
		i_set_failure_internal();
		return;
	}

	if (getenv("LOG_PREFIX") != NULL)
		i_strocpy(log_prefix, getenv("LOG_PREFIX"), sizeof(log_prefix));
	else {
		user = getenv("USER");
		if (user == NULL) {
			if (IS_STANDALONE())
				user = getlogin();
			if (user == NULL)
				user = "??";
		}
		if (strlen(user) >= sizeof(log_prefix)-6) {
			/* quite a long user name, cut it */
			user = t_strndup(user, sizeof(log_prefix)-6-2);
			user = t_strconcat(user, "..", NULL);
		}
		i_snprintf(log_prefix, sizeof(log_prefix), "imap(%s): ", user);
	}
	if (getenv("USE_SYSLOG") != NULL) {
		const char *env = getenv("SYSLOG_FACILITY");
		i_set_failure_syslog(log_prefix, LOG_NDELAY,
				     env == NULL ? LOG_MAIL : atoi(env));
	} else {
		/* log to file or stderr */
		i_set_failure_file(getenv("LOGFILE"), log_prefix);
	}

	if (getenv("INFOLOGFILE") != NULL)
		i_set_info_file(getenv("INFOLOGFILE"));

	i_set_failure_timestamp_format(getenv("LOGSTAMP"));
}

static void main_preinit(const struct imap_settings **set_r,
			 const struct mail_user_settings **user_set_r)
{
	const char *version;

	version = getenv("DOVECOT_VERSION");
	if (version != NULL && strcmp(version, PACKAGE_VERSION) != 0) {
		i_fatal("Dovecot version mismatch: "
			"Master is v%s, imap is v"PACKAGE_VERSION" "
			"(if you don't care, set version_ignore=yes)", version);
	}

	/* Log file or syslog opening probably requires roots */
	open_logfile();

        mail_storage_init();
	mail_storage_register_all();
	mailbox_list_register_all();

	/* read settings after registering storages so they can have their
	   own setting definitions too */
	imap_settings_read(set_r, user_set_r);

	/* Load the plugins before chrooting. Their init() is called later. */
	modules = *(*set_r)->mail_plugins == '\0' ? NULL :
		module_dir_load((*set_r)->mail_plugin_dir,
				(*set_r)->mail_plugins, TRUE, version);

	restrict_access_by_env(!IS_STANDALONE());
	restrict_access_allow_coredumps(TRUE);
}

static void main_init(const struct imap_settings *set,
		      const struct mail_user_settings *user_set)
{
	struct client *client;
	struct ostream *output;
	struct mail_user *user;
	const char *username, *home, *str, *tag, *error;
	bool dump_capability;

	lib_signals_init();
        lib_signals_set_handler(SIGINT, TRUE, sig_die, NULL);
        lib_signals_set_handler(SIGTERM, TRUE, sig_die, NULL);
        lib_signals_ignore(SIGPIPE, TRUE);
        lib_signals_ignore(SIGALRM, FALSE);

	dump_capability = getenv("DUMP_CAPABILITY") != NULL;

	username = getenv("USER");
	if (username == NULL) {
		if (IS_STANDALONE())
			username = getlogin();
		if (username == NULL)
			i_fatal("USER environment missing");
	}

	home = getenv("HOME");
	if (set->mail_debug) {
		home = getenv("HOME");
		i_info("Effective uid=%s, gid=%s, home=%s",
		       dec2str(geteuid()), dec2str(getegid()),
		       home != NULL ? home : "(none)");
	}

	if (set->shutdown_clients && !dump_capability) {
		/* If master dies, the log fd gets closed and we'll quit */
		log_io = io_add(STDERR_FILENO, IO_ERROR,
				log_error_callback, NULL);
	}

	dict_drivers_register_builtin();
	mail_users_init(set->auth_socket_path, set->mail_debug);
	clients_init();
	commands_init();

	module_dir_init(modules);

	user = mail_user_alloc(username, user_set);
	mail_user_set_home(user, home);
	if (mail_user_init(user, &error) < 0)
		i_fatal("Mail user initialization failed: %s", error);
	if (mail_namespaces_init(user, &error) < 0)
		i_fatal("Namespace initialization failed: %s", error);
	client = client_create(0, 1, user, set);
        client->workarounds = parse_workarounds(set);

	if (dump_capability) {
		printf("%s\n", str_c(client->capability_string));
		exit(0);
	}

	output = client->output;
	o_stream_ref(output);
	o_stream_cork(output);

	/* IMAPLOGINTAG environment is compatible with mailfront */
	tag = getenv("IMAPLOGINTAG");
	if (tag == NULL) {
		client_send_line(client, t_strconcat(
			"* PREAUTH [CAPABILITY ",
			str_c(client->capability_string), "] "
			"Logged in as ", user->username, NULL));
	} else {
		client_send_line(client, t_strconcat(
			tag, " OK [CAPABILITY ",
			str_c(client->capability_string), "] Logged in", NULL));
	}
	str = getenv("CLIENT_INPUT");
	if (str != NULL) T_BEGIN {
		buffer_t *buf = t_base64_decode_str(str);
		if (buf->used > 0) {
			if (!i_stream_add_data(client->input, buf->data,
					       buf->used))
				i_panic("Couldn't add client input to stream");
			(void)client_handle_input(client);
		}
	} T_END;
        o_stream_uncork(output);
	o_stream_unref(&output);
}

static void main_deinit(void)
{
	if (log_io != NULL)
		io_remove(&log_io);
	clients_deinit();

	module_dir_unload(&modules);
	commands_deinit();
	mail_storage_deinit();
	mail_users_deinit();
	dict_drivers_unregister_builtin();

	lib_signals_deinit();
	closelog();
}

int main(int argc ATTR_UNUSED, char *argv[], char *envp[])
{
	const struct imap_settings *set;
	const struct mail_user_settings *user_set;

#ifdef DEBUG
	if (!IS_STANDALONE() && getenv("GDB") == NULL)
		fd_debug_verify_leaks(3, 1024);
#endif
	if (IS_STANDALONE() && getuid() == 0 &&
	    net_getpeername(1, NULL, NULL) == 0) {
		printf("* BAD [ALERT] imap binary must not be started from "
		       "inetd, use imap-login instead.\n");
		return 1;
	}

	/* NOTE: we start rooted, so keep the code minimal until
	   restrict_access_by_env() is called */
	lib_init();
	main_preinit(&set, &user_set);

        process_title_init(argv, envp);
	ioloop = io_loop_create();

	/* fake that we're running, so we know if client was destroyed
	   while initializing */
	io_loop_set_running(ioloop);
	main_init(set, user_set);
	if (io_loop_is_running(ioloop))
		io_loop_run(ioloop);
	main_deinit();

	io_loop_destroy(&ioloop);
	lib_deinit();

	return 0;
}<|MERGE_RESOLUTION|>--- conflicted
+++ resolved
@@ -46,13 +46,7 @@
 
 void (*hook_client_created)(struct client **client) = NULL;
 
-<<<<<<< HEAD
-string_t *capability_string;
-
 static void sig_die(const siginfo_t *si, void *context ATTR_UNUSED)
-=======
-static void sig_die(int signo, void *context ATTR_UNUSED)
->>>>>>> 2fde0587
 {
 	/* warn about being killed because of some signal, except SIGINT (^C)
 	   which is too common at least while testing :) */
@@ -183,7 +177,7 @@
         lib_signals_set_handler(SIGTERM, TRUE, sig_die, NULL);
         lib_signals_ignore(SIGPIPE, TRUE);
         lib_signals_ignore(SIGALRM, FALSE);
-
+	
 	dump_capability = getenv("DUMP_CAPABILITY") != NULL;
 
 	username = getenv("USER");
