--- conflicted
+++ resolved
@@ -111,11 +111,7 @@
 	unsigned int dbox_rotate_size;
 	unsigned int dbox_rotate_min_size;
 	unsigned int dbox_rotate_days;
-<<<<<<< HEAD
-=======
 	unsigned int dbox_purge_min_percentage;
-	unsigned int umask;
->>>>>>> f341450f
 	bool mail_drop_priv_before_exec;
 
 	const char *mail_executable;
