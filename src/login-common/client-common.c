/* Copyright (c) 2002-2012 Dovecot authors, see the included COPYING file */

#include "login-common.h"
#include "hostpid.h"
#include "llist.h"
#include "istream.h"
#include "ostream.h"
#include "iostream-rawlog.h"
#include "process-title.h"
#include "buffer.h"
#include "str.h"
#include "base64.h"
#include "str-sanitize.h"
#include "safe-memset.h"
#include "var-expand.h"
#include "master-interface.h"
#include "master-service.h"
#include "master-auth.h"
#include "auth-client.h"
#include "login-proxy.h"
#include "ssl-proxy.h"
#include "client-common.h"

#include <stdlib.h>

struct client *clients = NULL, *last_client = NULL;
static unsigned int clients_count = 0;

static void client_idle_disconnect_timeout(struct client *client)
{
<<<<<<< HEAD
	client_notify_disconnect(client, CLIENT_DISCONNECT_TIMEOUT,
				 "Disconnected for inactivity.");
	client_destroy(client, "Disconnected: Inactivity");
=======
	const char *user_reason, *destroy_reason;
	unsigned int secs;

	if (client->master_tag != 0) {
		secs = ioloop_time - client->auth_finished;
		user_reason = "Timeout while finishing login.";
		destroy_reason = t_strdup_printf(
			"Timeout while finishing login (waited %u secs)", secs);
		client_log_err(client, destroy_reason);
	} else if (client->auth_request != NULL) {
		user_reason =
			"Disconnected for inactivity during authentication.";
		destroy_reason =
			"Disconnected: Inactivity during authentication";
	} else if (client->login_proxy != NULL) {
		secs = ioloop_time - client->created;
		user_reason = "Timeout while finishing login.";
		destroy_reason = t_strdup_printf(
			"proxy: Logging in to %s:%u timed out "
			"(state=%u, duration=%us)",
			login_proxy_get_host(client->login_proxy),
			login_proxy_get_port(client->login_proxy),
			client->proxy_state, secs);
		client_log_err(client, destroy_reason);
	} else {
		user_reason = "Disconnected for inactivity.";
		destroy_reason = "Disconnected: Inactivity";
	}
	client_send_line(client, CLIENT_CMD_REPLY_BYE, user_reason);
	client_destroy(client, destroy_reason);
>>>>>>> 9a656df9
}

static void client_open_streams(struct client *client)
{
	client->input =
		i_stream_create_fd(client->fd, LOGIN_MAX_INBUF_SIZE, FALSE);
	client->output =
		o_stream_create_fd(client->fd, LOGIN_MAX_OUTBUF_SIZE, FALSE);

	if (login_rawlog_dir != NULL) {
		if (iostream_rawlog_create(login_rawlog_dir, &client->input,
					   &client->output) < 0)
			login_rawlog_dir = NULL;
	}
}

static bool client_is_trusted(struct client *client)
{
	const char *const *net;
	struct ip_addr net_ip;
	unsigned int bits;

	if (client->set->login_trusted_networks == NULL)
		return FALSE;

	net = t_strsplit_spaces(client->set->login_trusted_networks, ", ");
	for (; *net != NULL; net++) {
		if (net_parse_range(*net, &net_ip, &bits) < 0) {
			i_error("login_trusted_networks: "
				"Invalid network '%s'", *net);
			break;
		}

		if (net_is_in_network(&client->ip, &net_ip, bits))
			return TRUE;
	}
	return FALSE;
}

struct client *
client_create(int fd, bool ssl, pool_t pool,
	      const struct login_settings *set, void **other_sets,
	      const struct ip_addr *local_ip, const struct ip_addr *remote_ip)
{
	struct client *client;

	i_assert(fd != -1);

	client = login_binary->client_vfuncs->alloc(pool);
	client->v = *login_binary->client_vfuncs;
	if (client->v.auth_send_challenge == NULL)
		client->v.auth_send_challenge = client_auth_send_challenge;
	if (client->v.auth_parse_response == NULL)
		client->v.auth_parse_response = client_auth_parse_response;

	client->created = ioloop_time;
	client->refcount = 1;

	client->pool = pool;
	client->set = set;
	client->local_ip = *local_ip;
	client->ip = *remote_ip;
	client->fd = fd;
	client->tls = ssl;
	client->trusted = client_is_trusted(client);
	client->secured = ssl || client->trusted ||
		net_ip_compare(remote_ip, local_ip);
	client->proxy_ttl = LOGIN_PROXY_TTL;

	if (last_client == NULL)
		last_client = client;
	DLLIST_PREPEND(&clients, client);
	clients_count++;

	client->to_disconnect =
		timeout_add(CLIENT_LOGIN_TIMEOUT_MSECS,
			    client_idle_disconnect_timeout, client);
	client_open_streams(client);

	client->v.create(client, other_sets);

	if (auth_client_is_connected(auth_client))
		client_notify_auth_ready(client);
	else
		client_set_auth_waiting(client);

	login_refresh_proctitle();
	return client;
}

void client_destroy(struct client *client, const char *reason)
{
	if (client->destroyed)
		return;
	client->destroyed = TRUE;

	if (!client->login_success && reason != NULL) {
		reason = t_strconcat(reason, " ",
			client_get_extra_disconnect_reason(client), NULL);
	}
	if (reason != NULL)
		client_log(client, reason);

	if (last_client == client)
		last_client = client->prev;
	DLLIST_REMOVE(&clients, client);

	if (client->input != NULL)
		i_stream_close(client->input);
	if (client->output != NULL)
		o_stream_close(client->output);

	if (client->master_tag != 0) {
		i_assert(client->auth_request == NULL);
		i_assert(client->authenticating);
		i_assert(client->refcount > 1);
		client->authenticating = FALSE;
		master_auth_request_abort(master_auth, client->master_tag);
		client->refcount--;
	} else if (client->auth_request != NULL) {
		i_assert(client->authenticating);
		sasl_server_auth_abort(client);
	} else {
		i_assert(!client->authenticating);
	}

	if (client->io != NULL)
		io_remove(&client->io);
	if (client->to_disconnect != NULL)
		timeout_remove(&client->to_disconnect);
	if (client->to_auth_waiting != NULL)
		timeout_remove(&client->to_auth_waiting);
	if (client->auth_response != NULL)
		str_free(&client->auth_response);

	if (client->fd != -1) {
		net_disconnect(client->fd);
		client->fd = -1;
	}

	if (client->proxy_password != NULL) {
		safe_memset(client->proxy_password, 0,
			    strlen(client->proxy_password));
		i_free_and_null(client->proxy_password);
	}

	if (client->login_proxy != NULL)
		login_proxy_free(&client->login_proxy);
	client->v.destroy(client);
	if (client_unref(&client) && initial_service_count == 1) {
		/* as soon as this connection is done with proxying
		   (or whatever), the process will die. there's no need for
		   authentication anymore, so close the connection.
		   do this only with initial service_count=1, in case there
		   are other clients with pending authentications */
		auth_client_disconnect(auth_client, "unnecessary connection");
	}
	login_client_destroyed();
	login_refresh_proctitle();
}

void client_destroy_success(struct client *client, const char *reason)
{
	client->login_success = TRUE;
	client_destroy(client, reason);
}

void client_destroy_internal_failure(struct client *client)
{
	client_notify_disconnect(client, CLIENT_DISCONNECT_INTERNAL_ERROR,
		"Internal login failure. "
		"Refer to server log for more information.");
	client_destroy(client, t_strdup_printf(
		"Internal login failure (pid=%s id=%u)",
		my_pid, client->master_auth_id));
}

void client_ref(struct client *client)
{
	client->refcount++;
}

bool client_unref(struct client **_client)
{
	struct client *client = *_client;

	i_assert(client->refcount > 0);
	if (--client->refcount > 0)
		return TRUE;

	*_client = NULL;

	i_assert(client->destroyed);
	i_assert(client->login_proxy == NULL);

	if (client->ssl_proxy != NULL)
		ssl_proxy_free(&client->ssl_proxy);
	if (client->input != NULL)
		i_stream_unref(&client->input);
	if (client->output != NULL)
		o_stream_unref(&client->output);

	i_free(client->proxy_user);
	i_free(client->proxy_master_user);
	i_free(client->virtual_user);
	i_free(client->auth_mech_name);
	i_free(client->master_data_prefix);
	pool_unref(&client->pool);

	i_assert(clients_count > 0);
	clients_count--;

	master_service_client_connection_destroyed(master_service);
	login_refresh_proctitle();
	return FALSE;
}

void client_destroy_oldest(void)
{
	struct client *client;

	if (last_client == NULL) {
		/* we have no clients */
		return;
	}

	/* destroy the last client that hasn't successfully authenticated yet.
	   this is usually the last client, but don't kill it if it's just
	   waiting for master to finish its job. */
	for (client = last_client; client != NULL; client = client->prev) {
		if (client->master_tag == 0)
			break;
	}
	if (client == NULL)
		client = last_client;

	client_notify_disconnect(client, CLIENT_DISCONNECT_RESOURCE_CONSTRAINT,
				 "Connection queue full");
	client_destroy(client, "Disconnected: Connection queue full");
}

void clients_destroy_all_reason(const char *reason)
{
	struct client *client, *next;

	for (client = clients; client != NULL; client = next) {
		next = client->next;
		client_notify_disconnect(client,
			CLIENT_DISCONNECT_SYSTEM_SHUTDOWN, reason);
		client_destroy(client, reason);
	}
}

void clients_destroy_all(void)
{
	clients_destroy_all_reason("Disconnected: Shutting down");
}

static void client_start_tls(struct client *client)
{
	int fd_ssl;

	client_ref(client);
	if (!client_unref(&client) || client->destroyed)
		return;

	fd_ssl = ssl_proxy_alloc(client->fd, &client->ip, client->pool,
				 client->set, &client->ssl_proxy);
	if (fd_ssl == -1) {
		client_notify_disconnect(client,
			CLIENT_DISCONNECT_INTERNAL_ERROR,
			"TLS initialization failed.");
		client_destroy(client,
			"Disconnected: TLS initialization failed.");
		return;
	}
	ssl_proxy_set_client(client->ssl_proxy, client);
	ssl_proxy_start(client->ssl_proxy);

	client->starttls = TRUE;
	client->tls = TRUE;
	client->secured = TRUE;
	login_refresh_proctitle();

	client->fd = fd_ssl;
	client->io = io_add(client->fd, IO_READ, client_input, client);
	i_stream_unref(&client->input);
	o_stream_unref(&client->output);
	client_open_streams(client);

	client->v.starttls(client);
}

static int client_output_starttls(struct client *client)
{
	int ret;

	if ((ret = o_stream_flush(client->output)) < 0) {
		client_destroy(client, "Disconnected");
		return 1;
	}

	if (ret > 0) {
		o_stream_unset_flush_callback(client->output);
		client_start_tls(client);
	}
	return 1;
}

void client_cmd_starttls(struct client *client)
{
	if (client->tls) {
		client->v.notify_starttls(client, FALSE, "TLS is already active.");
		return;
	}

	if (!ssl_initialized) {
		client->v.notify_starttls(client, FALSE, "TLS support isn't enabled.");
		return;
	}

	/* remove input handler, SSL proxy gives us a new fd. we also have to
	   remove it in case we have to wait for buffer to be flushed */
	if (client->io != NULL)
		io_remove(&client->io);

	client->v.notify_starttls(client, TRUE, "Begin TLS negotiation now.");

	/* uncork the old fd */
	o_stream_uncork(client->output);

	if (o_stream_flush(client->output) <= 0) {
		/* the buffer has to be flushed */
		o_stream_set_flush_pending(client->output, TRUE);
		o_stream_set_flush_callback(client->output,
					    client_output_starttls, client);
	} else {
		client_start_tls(client);
	}
}

unsigned int clients_get_count(void)
{
	return clients_count;
}

const char *client_get_session_id(struct client *client)
{
	buffer_t *buf, *base64_buf;
	struct timeval tv;
	uint64_t timestamp;
	unsigned int i;

	if (client->session_id != NULL)
		return client->session_id;

	buf = buffer_create_dynamic(pool_datastack_create(), 24);
	base64_buf = buffer_create_dynamic(pool_datastack_create(), 24*2);

	if (gettimeofday(&tv, NULL) < 0)
		i_fatal("gettimeofday(): %m");
	timestamp = tv.tv_usec + (long long)tv.tv_sec * 1000ULL*1000ULL;

	/* add lowest 48 bits of the timestamp. this gives us a bit less than
	   9 years until it wraps */
	for (i = 0; i < 48; i += 8)
		buffer_append_c(buf, (timestamp >> i) & 0xff);

	buffer_append_c(buf, client->remote_port & 0xff);
	buffer_append_c(buf, (client->remote_port >> 16) & 0xff);
#ifdef HAVE_IPV6
	if (IPADDR_IS_V6(&client->ip))
		buffer_append(buf, &client->ip.u.ip6, sizeof(client->ip.u.ip6));
	else
#endif
		buffer_append(buf, &client->ip.u.ip4, sizeof(client->ip.u.ip4));
	base64_encode(buf->data, buf->used, base64_buf);
	client->session_id = p_strdup(client->pool, str_c(base64_buf));
	return client->session_id;
}

static struct var_expand_table login_var_expand_empty_tab[] = {
	{ 'u', NULL, "user" },
	{ 'n', NULL, "username" },
	{ 'd', NULL, "domain" },
	{ 's', NULL, "service" },
	{ 'h', NULL, "home" },
	{ 'l', NULL, "lip" },
	{ 'r', NULL, "rip" },
	{ 'p', NULL, "pid" },
	{ 'm', NULL, "mech" },
	{ 'a', NULL, "lport" },
	{ 'b', NULL, "rport" },
	{ 'c', NULL, "secured" },
	{ 'k', NULL, "ssl_security" },
	{ 'e', NULL, "mail_pid" },
	{ '\0', NULL, "session" },
	{ '\0', NULL, NULL }
};

static const struct var_expand_table *
get_var_expand_table(struct client *client)
{
	struct var_expand_table *tab;
	unsigned int i;

	tab = t_malloc(sizeof(login_var_expand_empty_tab));
	memcpy(tab, login_var_expand_empty_tab,
	       sizeof(login_var_expand_empty_tab));

	if (client->virtual_user != NULL) {
		tab[0].value = client->virtual_user;
		tab[1].value = t_strcut(client->virtual_user, '@');
		tab[2].value = strchr(client->virtual_user, '@');
		if (tab[2].value != NULL) tab[2].value++;

		for (i = 0; i < 3; i++)
			tab[i].value = str_sanitize(tab[i].value, 80);
	}
	tab[3].value = login_binary->protocol;
	tab[4].value = getenv("HOME");
	tab[5].value = net_ip2addr(&client->local_ip);
	tab[6].value = net_ip2addr(&client->ip);
	tab[7].value = my_pid;
	tab[8].value = client->auth_mech_name == NULL ? NULL :
		str_sanitize(client->auth_mech_name, MAX_MECH_NAME);
	tab[9].value = dec2str(client->local_port);
	tab[10].value = dec2str(client->remote_port);
	if (!client->tls) {
		tab[11].value = client->secured ? "secured" : NULL;
		tab[12].value = "";
	} else {
		const char *ssl_state =
			ssl_proxy_is_handshaked(client->ssl_proxy) ?
			"TLS" : "TLS handshaking";
		const char *ssl_error =
			ssl_proxy_get_last_error(client->ssl_proxy);

		tab[11].value = ssl_error == NULL ? ssl_state :
			t_strdup_printf("%s: %s", ssl_state, ssl_error);
		tab[12].value =
			ssl_proxy_get_security_string(client->ssl_proxy);
	}
	tab[13].value = client->mail_pid == 0 ? "" :
		dec2str(client->mail_pid);
	tab[14].value = client_get_session_id(client);
	return tab;
}

static bool have_username_key(const char *str)
{
	char key;

	for (; *str != '\0'; str++) {
		if (str[0] == '%' && str[1] != '\0') {
			str++;
			key = var_get_key(str);
			if (key == 'u' || key == 'n')
				return TRUE;
		}
	}
	return FALSE;
}

static const char *
client_get_log_str(struct client *client, const char *msg)
{
	static struct var_expand_table static_tab[3] = {
		{ 's', NULL, NULL },
		{ '$', NULL, NULL },
		{ '\0', NULL, NULL }
	};
	const struct var_expand_table *var_expand_table;
	struct var_expand_table *tab;
	char *const *e;
	string_t *str, *str2;
	unsigned int pos;

	var_expand_table = get_var_expand_table(client);

	tab = t_malloc(sizeof(static_tab));
	memcpy(tab, static_tab, sizeof(static_tab));

	str = t_str_new(256);
	str2 = t_str_new(128);
	for (e = client->set->log_format_elements_split; *e != NULL; e++) {
		pos = str_len(str);
		var_expand(str, *e, var_expand_table);
		if (have_username_key(*e)) {
			/* username is added even if it's empty */
		} else {
			str_truncate(str2, 0);
			var_expand(str2, *e, login_var_expand_empty_tab);
			if (strcmp(str_c(str)+pos, str_c(str2)) == 0) {
				/* empty %variables, don't add */
				str_truncate(str, pos);
				continue;
			}
		}

		if (str_len(str) > 0)
			str_append(str, ", ");
	}

	if (str_len(str) > 0)
		str_truncate(str, str_len(str)-2);

	tab[0].value = t_strdup(str_c(str));
	tab[1].value = msg;
	str_truncate(str, 0);

	var_expand(str, client->set->login_log_format, tab);
	return str_c(str);
}

void client_log(struct client *client, const char *msg)
{
	T_BEGIN {
		i_info("%s", client_get_log_str(client, msg));
	} T_END;
}

void client_log_err(struct client *client, const char *msg)
{
	T_BEGIN {
		i_error("%s", client_get_log_str(client, msg));
	} T_END;
}

void client_log_warn(struct client *client, const char *msg)
{
	T_BEGIN {
		i_warning("%s", client_get_log_str(client, msg));
	} T_END;
}

const char *client_get_extra_disconnect_reason(struct client *client)
{
	unsigned int auth_secs = client->auth_first_started == 0 ? 0 :
		ioloop_time - client->auth_first_started;

	if (client->set->auth_ssl_require_client_cert &&
	    client->ssl_proxy != NULL) {
		if (ssl_proxy_has_broken_client_cert(client->ssl_proxy))
			return "(client sent an invalid cert)";
		if (!ssl_proxy_has_valid_client_cert(client->ssl_proxy))
			return "(client didn't send a cert)";
	}

	if (!client->notified_auth_ready)
		return t_strdup_printf(
			"(disconnected before auth was ready, waited %u secs)",
			(unsigned int)(ioloop_time - client->created));

	if (client->auth_attempts == 0) {
		return t_strdup_printf("(no auth attempts in %u secs)",
			(unsigned int)(ioloop_time - client->created));
	}

	/* some auth attempts without SSL/TLS */
	if (client->auth_tried_disabled_plaintext)
		return "(tried to use disallowed plaintext auth)";
	if (client->set->auth_ssl_require_client_cert &&
	    client->ssl_proxy == NULL)
		return "(cert required, client didn't start TLS)";
	if (client->auth_tried_unsupported_mech)
		return "(tried to use unsupported auth mechanism)";
	if (client->auth_waiting && client->auth_attempts == 1) {
		return t_strdup_printf("(client didn't finish SASL auth, "
				       "waited %u secs)", auth_secs);
	}
	if (client->auth_request != NULL && client->auth_attempts == 1) {
		return t_strdup_printf("(disconnected while authenticating, "
				       "waited %u secs)", auth_secs);
	}
	if (client->authenticating && client->auth_attempts == 1) {
		return t_strdup_printf("(disconnected while finishing login, "
				       "waited %u secs)", auth_secs);
	}
	if (client->auth_try_aborted && client->auth_attempts == 1)
		return "(aborted authentication)";
	if (client->auth_process_comm_fail)
		return "(auth process communication failure)";

	if (client->proxy_auth_failed)
		return "(proxy dest auth failed)";
	if (client->auth_successes > 0) {
		return t_strdup_printf("(internal failure, %u succesful auths)",
				       client->auth_successes);
	}
	if (client->auth_user_disabled)
		return "(user disabled)";
	if (client->auth_pass_expired)
		return "(password expired)";
	return t_strdup_printf("(auth failed, %u attempts in %u secs)",
			       client->auth_attempts, auth_secs);
}

void client_notify_disconnect(struct client *client,
			      enum client_disconnect_reason reason,
			      const char *text)
{
	if (!client->notified_disconnect) {
		client->v.notify_disconnect(client, reason, text);
		client->notified_disconnect = TRUE;
	}
}

void client_notify_auth_ready(struct client *client)
{
	if (!client->notified_auth_ready) {
		client->v.notify_auth_ready(client);
		client->notified_auth_ready = TRUE;
	}
}

void client_notify_status(struct client *client, bool bad, const char *text)
{
	if (client->v.notify_status != NULL)
		client->v.notify_status(client, bad, text);
}

void client_send_raw_data(struct client *client, const void *data, size_t size)
{
	ssize_t ret;

	ret = o_stream_send(client->output, data, size);
	if (ret < 0 || (size_t)ret != size) {
		/* either disconnection or buffer full. in either case we want
		   this connection destroyed. however destroying it here might
		   break things if client is still tried to be accessed without
		   being referenced.. */
		i_stream_close(client->input);
	}
}

void client_send_raw(struct client *client, const char *data)
{
	client_send_raw_data(client, data, strlen(data));
}

bool client_read(struct client *client)
{
	switch (i_stream_read(client->input)) {
	case -2:
		/* buffer full */
		client_notify_disconnect(client,
			CLIENT_DISCONNECT_RESOURCE_CONSTRAINT,
			"Input buffer full, aborting");
		client_destroy(client, "Disconnected: Input buffer full");
		return FALSE;
	case -1:
		/* disconnected */
		client_destroy(client, "Disconnected");
		return FALSE;
	case 0:
		/* nothing new read */
		return TRUE;
	default:
		/* something was read */
		return TRUE;
	}
}

void client_input(struct client *client)
{
	client->v.input(client);
}<|MERGE_RESOLUTION|>--- conflicted
+++ resolved
@@ -28,11 +28,6 @@
 
 static void client_idle_disconnect_timeout(struct client *client)
 {
-<<<<<<< HEAD
-	client_notify_disconnect(client, CLIENT_DISCONNECT_TIMEOUT,
-				 "Disconnected for inactivity.");
-	client_destroy(client, "Disconnected: Inactivity");
-=======
 	const char *user_reason, *destroy_reason;
 	unsigned int secs;
 
@@ -61,9 +56,8 @@
 		user_reason = "Disconnected for inactivity.";
 		destroy_reason = "Disconnected: Inactivity";
 	}
-	client_send_line(client, CLIENT_CMD_REPLY_BYE, user_reason);
+	client_notify_disconnect(client, CLIENT_DISCONNECT_TIMEOUT, user_reason);
 	client_destroy(client, destroy_reason);
->>>>>>> 9a656df9
 }
 
 static void client_open_streams(struct client *client)
