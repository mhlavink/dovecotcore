/* Copyright (c) 2002-2018 Dovecot authors, see the included COPYING file */

#include "lib.h"
#include "ioloop.h"
#include "str.h"
#include "hostpid.h"
#include "net.h"
#include "process-title.h"
#include "lib-signals.h"
#include "backtrace-string.h"
#include "printf-format-fix.h"
#include "write-full.h"
#include "time-util.h"
#include "failures-private.h"

#include <unistd.h>
#include <fcntl.h>
#include <syslog.h>
#include <time.h>
#include <poll.h>

#define LOG_TYPE_FLAG_PREFIX_LEN 0x40
#define LOG_TYPE_FLAG_DISABLE_LOG_PREFIX 0x80

const char *failure_log_type_prefixes[] = {
	"Debug: ",
	"Info: ",
	"Warning: ",
	"Error: ",
	"Fatal: ",
	"Panic: "
};
static_assert_array_size(failure_log_type_prefixes, LOG_TYPE_COUNT);

const char *failure_log_type_names[LOG_TYPE_COUNT] = {
	"debug", "info", "warning", "error", "fatal", "panic"
};

static int log_fd_write(int fd, const unsigned char *data, size_t len);

static void error_handler_real(const struct failure_context *ctx,
			    const char *format, va_list args);

/* Initialize working defaults */
static failure_callback_t *fatal_handler ATTR_NORETURN =
	default_fatal_handler;
static failure_callback_t *error_handler = default_error_handler;
static failure_callback_t *info_handler = default_error_handler;
static failure_callback_t *debug_handler = default_error_handler;
static void (*failure_exit_callback)(int *) = NULL;

static struct failure_context failure_ctx_debug = { .type = LOG_TYPE_DEBUG };
static struct failure_context failure_ctx_info = { .type = LOG_TYPE_INFO };
static struct failure_context failure_ctx_warning = { .type = LOG_TYPE_WARNING };
static struct failure_context failure_ctx_error = { .type = LOG_TYPE_ERROR };

static int log_fd = STDERR_FILENO, log_info_fd = STDERR_FILENO,
	   log_debug_fd = STDERR_FILENO;
static char *log_prefix = NULL;
static char *log_stamp_format = NULL, *log_stamp_format_suffix = NULL;
static bool failure_ignore_errors = FALSE, log_prefix_sent = FALSE;
static bool coredump_on_error = FALSE;
static void log_timestamp_add(const struct failure_context *ctx, string_t *str);
static void log_prefix_add(const struct failure_context *ctx, string_t *str);
static int i_failure_send_option_forced(const char *key, const char *value);
static int internal_send_split(string_t *full_str, size_t prefix_len);

<<<<<<< HEAD
static string_t * ATTR_FORMAT(3, 0)
default_format(const struct failure_context *ctx, size_t *prefix_len_r,
	       const char *format, va_list args)
{
	string_t *str = t_str_new(256);
	log_timestamp_add(ctx, str);
	log_prefix_add(ctx, str);
	*prefix_len_r = str_len(str);

	/* make sure there's no %n in there and fix %m */
	str_vprintfa(str, printf_format_fix(format), args);
	return str;
}

static int default_write(enum log_type type, string_t *data, size_t prefix_len)
=======
static const char *log_prefix_sanitize(const char *str)
{
	/* we really only care about LFs, which can break everything. */
	return t_str_replace(str, '\n', ' ');
}

static int ATTR_FORMAT(2, 0)
default_write(const struct failure_context *ctx,
	      const char *format, va_list args)
>>>>>>> b9cfdad2
{
	string_t *data = t_str_new(256);
	log_timestamp_add(ctx, data);
	log_prefix_add(ctx, data);
	size_t prefix_len = str_len(data);

	/* make sure there's no %n in there and fix %m */
	str_vprintfa(data, printf_format_fix(format), args);

	int fd;
	switch (ctx->type) {
	case LOG_TYPE_DEBUG:
		fd = log_debug_fd;
		break;
	case LOG_TYPE_INFO:
		fd = log_info_fd;
		break;
	default:
		fd = log_fd;
		break;
	}

	const char *p;
	while ((p = strchr(str_c(data), '\n')) != NULL) {
		size_t line_len = p - str_c(data) + 1;
		if (log_fd_write(fd, str_data(data), line_len) < 0)
			return -1;
		/* delete the written line, not including the log prefix */
		str_delete(data, prefix_len, line_len - prefix_len);
	}

	str_append_c(data, '\n');
	return log_fd_write(fd, str_data(data), str_len(data));
}

static void default_on_handler_failure(const struct failure_context *ctx)
{
	const char *log_type = "info";
	switch (ctx->type) {
	case LOG_TYPE_DEBUG:
		log_type = "debug";
		/* fall through */
	case LOG_TYPE_INFO:
		/* we failed to log to info/debug log, try to log the
		   write error to error log - maybe that'll work. */
		i_fatal_status(FATAL_LOGWRITE, "write() failed to %s log: %m",
			       log_type);
	default:
		failure_exit(FATAL_LOGWRITE);
	}
}

<<<<<<< HEAD
static void default_post_handler(const struct failure_context *ctx)
{
	if (ctx->type == LOG_TYPE_ERROR && coredump_on_error)
		abort();
}

static string_t * ATTR_FORMAT(3, 0)
syslog_format(const struct failure_context *ctx, size_t *prefix_len_r,
	      const char *format, va_list args)
=======
static int ATTR_FORMAT(2, 0)
syslog_write(const struct failure_context *ctx,
	     const char *format, va_list args)
>>>>>>> b9cfdad2
{
	string_t *data = t_str_new(128);
	if (ctx->type == LOG_TYPE_INFO) {
		if (ctx->log_prefix != NULL)
			str_append(data, log_prefix_sanitize(ctx->log_prefix));
		else if (log_prefix != NULL)
			str_append(data, log_prefix);
	} else {
		log_prefix_add(ctx, data);
	}
<<<<<<< HEAD
	*prefix_len_r = str_len(str);

	str_vprintfa(str, format, args);
	return str;
}
=======
	size_t prefix_len = str_len(data);
	str_vprintfa(data, format, args);
>>>>>>> b9cfdad2

	int level = LOG_ERR;
	switch (ctx->type) {
	case LOG_TYPE_DEBUG:
		level = LOG_DEBUG;
		break;
	case LOG_TYPE_INFO:
		level = LOG_INFO;
		break;
	case LOG_TYPE_WARNING:
		level = LOG_WARNING;
		break;
	case LOG_TYPE_ERROR:
		level = LOG_ERR;
		break;
	case LOG_TYPE_FATAL:
	case LOG_TYPE_PANIC:
		level = LOG_CRIT;
		break;
	case LOG_TYPE_COUNT:
	case LOG_TYPE_OPTION:
		i_unreached();
	}
	char *p;
<<<<<<< HEAD
	while ((p = strchr(str_c_modifiable(data), '\n')) != NULL) {
=======
	while ((p = strchr(str_c_modifiable(data) + prefix_len, '\n')) != NULL) {
>>>>>>> b9cfdad2
		size_t line_len = p - str_c_modifiable(data) + 1;
		*p = '\0';
		syslog(level, "%s", str_c(data));
		/* delete the written line, not including the log prefix */
<<<<<<< HEAD
=======
		i_assert(line_len > prefix_len);
>>>>>>> b9cfdad2
		str_delete(data, prefix_len, line_len - prefix_len);
	}

	syslog(level, "%s", str_c(data));
	return 0;
}

static void syslog_on_handler_failure(const struct failure_context *ctx ATTR_UNUSED)
{
	failure_exit(FATAL_LOGERROR);
}

static int ATTR_FORMAT(2, 0)
internal_write(const struct failure_context *ctx,
	       const char *format, va_list args)
{
	string_t *data;
	unsigned char log_type = ctx->type + 1;

	if (ctx->log_prefix != NULL) {
		log_type |= LOG_TYPE_FLAG_DISABLE_LOG_PREFIX;
		if (ctx->log_prefix_type_pos != 0)
			log_type |= LOG_TYPE_FLAG_PREFIX_LEN;
	} else if (!log_prefix_sent && log_prefix != NULL) {
		if (i_failure_send_option_forced("prefix", log_prefix) < 0) {
			/* Failed to write log prefix. The log message writing
			   would likely fail as well, but don't even try since
			   the log prefix would be wrong. */
			return -1;
		}
		log_prefix_sent = TRUE;
	}

	data = t_str_new(128);
	str_printfa(data, "\001%c%s ", log_type, my_pid);
	if ((log_type & LOG_TYPE_FLAG_PREFIX_LEN) != 0)
		str_printfa(data, "%u ", ctx->log_prefix_type_pos);
	if (ctx->log_prefix != NULL)
		str_append(data, log_prefix_sanitize(ctx->log_prefix));
	size_t prefix_len = str_len(data);

	str_vprintfa(data, format, args);

<<<<<<< HEAD
static int internal_write(enum log_type type ATTR_UNUSED, string_t *data, size_t prefix_len)
{
=======
>>>>>>> b9cfdad2
	if (str_len(data)+1 <= PIPE_BUF && strchr(str_c(data), '\n') == NULL) {
		/* fast path: Log line is short enough and has no LFs */
		str_append_c(data, '\n');
		return log_fd_write(STDERR_FILENO,
				    str_data(data), str_len(data));
	}
	return internal_send_split(data, prefix_len);
}

static void internal_on_handler_failure(const struct failure_context *ctx ATTR_UNUSED)
{
	failure_exit(FATAL_LOGERROR);
}

static struct failure_handler_vfuncs default_handler_vfuncs = {
	.write = &default_write,
	.on_handler_failure = &default_on_handler_failure,
};

static struct failure_handler_vfuncs syslog_handler_vfuncs = {
	.write = &syslog_write,
	.on_handler_failure = &syslog_on_handler_failure,
};

static struct failure_handler_vfuncs internal_handler_vfuncs = {
	.write = &internal_write,
	.on_handler_failure = &internal_on_handler_failure,
};

struct failure_handler_config failure_handler = { .fatal_err_reset = FATAL_LOGWRITE,
						 .v = &default_handler_vfuncs };

static int common_handler(const struct failure_context *ctx,
			  const char *format, va_list args)
{
	static int recursed = 0;
	int ret;

	if (recursed >= 2) {
		/* we're being called from some signal handler or we ran
		   out of memory */
		return -1;
	}
	recursed++;

	T_BEGIN {
		ret = failure_handler.v->write(ctx, format, args);
	} T_END;

	if (ret < 0 && failure_ignore_errors)
		ret = 0;

	recursed--;
	return ret;
}

static void error_handler_real(const struct failure_context *ctx,
			 const char *format, va_list args)
{
	if (common_handler(ctx, format, args) < 0)
		failure_handler.v->on_handler_failure(ctx);
	if (ctx->type == LOG_TYPE_ERROR && coredump_on_error)
		abort();
}

static void ATTR_FORMAT(2, 0)
i_internal_error_handler(const struct failure_context *ctx,
			 const char *format, va_list args);

/* kludgy .. we want to trust log_stamp_format with -Wformat-nonliteral */
static const char *
get_log_stamp_format(const char *format_arg, unsigned int timestamp_usecs)
	ATTR_FORMAT_ARG(1);

static const char *get_log_stamp_format(const char *format_arg ATTR_UNUSED,
					unsigned int timestamp_usecs)
{
	if (log_stamp_format_suffix == NULL)
		return log_stamp_format;
	return t_strdup_printf("%s%06u%s", log_stamp_format,
			       timestamp_usecs, log_stamp_format_suffix);
}

void failure_exit(int status)
{
	static bool recursed = FALSE;

	if (failure_exit_callback != NULL && !recursed) {
		recursed = TRUE;
		failure_exit_callback(&status);
	}
	lib_exit(status);
}

static void log_timestamp_add(const struct failure_context *ctx, string_t *str)
{
	const struct tm *tm = ctx->timestamp;
	char buf[256];
	struct timeval now;

	if (log_stamp_format != NULL) {
		if (tm == NULL) {
			i_gettimeofday(&now);
			tm = localtime(&now.tv_sec);
		} else {
			now.tv_usec = ctx->timestamp_usecs;
		}

		if (strftime(buf, sizeof(buf),
			     get_log_stamp_format("unused", now.tv_usec), tm) > 0)
			str_append(str, buf);
	}
}

static void log_prefix_add(const struct failure_context *ctx, string_t *str)
{
	if (ctx->log_prefix == NULL) {
		/* use global log prefix */
		if (log_prefix != NULL)
			str_append(str, log_prefix);
		str_append(str, failure_log_type_prefixes[ctx->type]);
	} else if (ctx->log_prefix_type_pos == 0) {
		str_append(str, log_prefix_sanitize(ctx->log_prefix));
		str_append(str, failure_log_type_prefixes[ctx->type]);
	} else {
		const char *prefix = log_prefix_sanitize(ctx->log_prefix);
		i_assert(ctx->log_prefix_type_pos <= strlen(prefix));
		str_append_data(str, prefix, ctx->log_prefix_type_pos);
		str_append(str, failure_log_type_prefixes[ctx->type]);
		str_append(str, prefix + ctx->log_prefix_type_pos);
	}
}

static void fd_wait_writable(int fd)
{
	struct pollfd pfd = {
		.fd = fd,
		.events = POLLOUT | POLLERR | POLLHUP | POLLNVAL,
	};

	/* Use poll() instead of ioloop, because we don't want to recurse back
	   to log writing in case something fails. */
	if (poll(&pfd, 1, -1) < 0 && errno != EINTR) {
		/* Unexpected error. We're already blocking on log writes,
		   so we can't log it. */
		abort();
	}
}

static int log_fd_write(int fd, const unsigned char *data, size_t len)
{
	ssize_t ret;
	unsigned int prev_signal_term_counter = signal_term_counter;
	unsigned int terminal_eintr_count = 0;
	const char *old_title = NULL;
	bool failed = FALSE, process_title_changed = FALSE;

	while (!failed &&
	       (ret = write(fd, data, len)) != (ssize_t)len) {
		if (ret > 0) {
			/* some was written, continue.. */
			data += ret;
			len -= ret;
			continue;
		}
		if (ret == 0) {
			/* out of disk space? */
			errno = ENOSPC;
			failed = TRUE;
			break;
		}
		switch (errno) {
		case EAGAIN: {
			/* Log fd is nonblocking - wait until we can write more.
			   Indicate in process title that the process is waiting
			   because it's waiting on the log.

			   Remember that the log fd is shared across processes,
			   which also means the log fd flags are shared. So if
			   one process changes the O_NONBLOCK flag for a log fd,
			   all the processes see the change. To avoid problems,
			   we'll wait using poll() instead of changing the
			   O_NONBLOCK flag. */
			if (!process_title_changed) {
				const char *title;

				process_title_changed = TRUE;
				old_title = t_strdup(process_title_get());
				if (old_title == NULL)
					title = "[blocking on log write]";
				else
					title = t_strdup_printf("%s - [blocking on log write]",
								old_title);
				process_title_set(title);
			}
			fd_wait_writable(fd);
			break;
		}
		case EINTR:
			if (prev_signal_term_counter == signal_term_counter) {
				/* non-terminal signal. ignore. */
			} else if (terminal_eintr_count++ == 0) {
				/* we'd rather not die in the middle of
				   writing to log. try again once more */
			} else {
				/* received two terminal signals.
				   someone wants us dead. */
				failed = TRUE;
				break;
			}
			break;
		default:
			failed = TRUE;
			break;
		}
		prev_signal_term_counter = signal_term_counter;
	}
	if (process_title_changed)
		process_title_set(old_title);
	return failed ? -1 : 0;
}

static void ATTR_NORETURN
default_fatal_finish(enum log_type type, int status)
{
	const char *backtrace, *error;
	static int recursed = 0;

	recursed++;
	if ((type == LOG_TYPE_PANIC || status == FATAL_OUTOFMEM) &&
	    recursed == 1) {
		if (backtrace_get(&backtrace, &error) == 0)
			i_error("Raw backtrace: %s", backtrace);
	}
	recursed--;

	if (type == LOG_TYPE_PANIC || getenv("CORE_ERROR") != NULL ||
	    (status == FATAL_OUTOFMEM && getenv("CORE_OUTOFMEM") != NULL))
		abort();
	else
		failure_exit(status);
}

static void ATTR_NORETURN fatal_handler_real(const struct failure_context *ctx,
			    const char *format, va_list args)
{
	int status = ctx->exit_status;
	if (common_handler(ctx, format, args) < 0 &&
	    status == FATAL_DEFAULT)
		status = failure_handler.fatal_err_reset;
	default_fatal_finish(ctx->type, status);
}

void default_fatal_handler(const struct failure_context *ctx,
			   const char *format, va_list args)
{
	failure_handler.v = &default_handler_vfuncs;
	failure_handler.fatal_err_reset = FATAL_LOGWRITE;
	fatal_handler_real(ctx, format, args);
}

void default_error_handler(const struct failure_context *ctx,
			   const char *format, va_list args)
{
	failure_handler.v = &default_handler_vfuncs;
	failure_handler.fatal_err_reset = FATAL_LOGWRITE;
	error_handler_real(ctx, format, args);
}

void i_log_type(const struct failure_context *ctx, const char *format, ...)
{
	va_list args;

	va_start(args, format);
	i_log_typev(ctx, format, args);
	va_end(args);
}

void i_log_typev(const struct failure_context *ctx, const char *format,
		 va_list args)
{
	switch (ctx->type) {
	case LOG_TYPE_DEBUG:
		debug_handler(ctx, format, args);
		break;
	case LOG_TYPE_INFO:
		info_handler(ctx, format, args);
		break;
	default:
		error_handler(ctx, format, args);
	}
}

void i_panic(const char *format, ...)
{
	struct failure_context ctx;
	va_list args;

	lib_set_clean_exit(TRUE);
	i_zero(&ctx);
	ctx.type = LOG_TYPE_PANIC;

	va_start(args, format);
	fatal_handler(&ctx, format, args);
	i_unreached();
	/*va_end(args);*/
}

void i_fatal(const char *format, ...)
{
	struct failure_context ctx;
	va_list args;

	lib_set_clean_exit(TRUE);
	i_zero(&ctx);
	ctx.type = LOG_TYPE_FATAL;
	ctx.exit_status = FATAL_DEFAULT;

	va_start(args, format);
	fatal_handler(&ctx, format, args);
	i_unreached();
	/*va_end(args);*/
}

void i_fatal_status(int status, const char *format, ...)
{
	struct failure_context ctx;
	va_list args;

	lib_set_clean_exit(TRUE);
	i_zero(&ctx);
	ctx.type = LOG_TYPE_FATAL;
	ctx.exit_status = status;

	va_start(args, format);
	fatal_handler(&ctx, format, args);
	i_unreached();
	/*va_end(args);*/
}

void i_error(const char *format, ...)
{
	int old_errno = errno;
	va_list args;

	va_start(args, format);
	error_handler(&failure_ctx_error, format, args);
	va_end(args);

	errno = old_errno;
}

void i_warning(const char *format, ...)
{
	int old_errno = errno;
	va_list args;

	va_start(args, format);
	error_handler(&failure_ctx_warning, format, args);
	va_end(args);

	errno = old_errno;
}

void i_info(const char *format, ...)
{
	int old_errno = errno;
	va_list args;

	va_start(args, format);
	info_handler(&failure_ctx_info, format, args);
	va_end(args);

	errno = old_errno;
}

void i_debug(const char *format, ...)
{
	int old_errno = errno;
	va_list args;

	va_start(args, format);
	debug_handler(&failure_ctx_debug, format, args);
	va_end(args);

	errno = old_errno;
}

void i_set_fatal_handler(failure_callback_t *callback ATTR_NORETURN)
{
        fatal_handler = callback;
}

void i_set_error_handler(failure_callback_t *callback)
{
	coredump_on_error = getenv("CORE_ERROR") != NULL;
	error_handler = callback;
}

void i_set_info_handler(failure_callback_t *callback)
{
	info_handler = callback;
}

void i_set_debug_handler(failure_callback_t *callback)
{
	debug_handler = callback;
}

void i_get_failure_handlers(failure_callback_t **fatal_callback_r,
			    failure_callback_t **error_callback_r,
			    failure_callback_t **info_callback_r,
			    failure_callback_t **debug_callback_r)
{
	*fatal_callback_r = fatal_handler;
	*error_callback_r = error_handler;
	*info_callback_r = info_handler;
	*debug_callback_r = debug_handler;
}

void i_syslog_fatal_handler(const struct failure_context *ctx,
			    const char *format, va_list args)
{
	failure_handler.v = &syslog_handler_vfuncs;
	failure_handler.fatal_err_reset = FATAL_LOGERROR;
	fatal_handler_real(ctx, format, args);
}

void i_syslog_error_handler(const struct failure_context *ctx,
			    const char *format, va_list args)
{
	failure_handler.v = &syslog_handler_vfuncs;
	failure_handler.fatal_err_reset = FATAL_LOGERROR;
	error_handler_real(ctx, format, args);
}

void i_set_failure_syslog(const char *ident, int options, int facility)
{
	openlog(ident, options, facility);

	i_set_fatal_handler(i_syslog_fatal_handler);
	i_set_error_handler(i_syslog_error_handler);
	i_set_info_handler(i_syslog_error_handler);
	i_set_debug_handler(i_syslog_error_handler);
}

static void open_log_file(int *fd, const char *path)
{
	const char *str;

	if (*fd != STDERR_FILENO) {
		if (close(*fd) < 0) {
			str = t_strdup_printf("close(%d) failed: %m\n", *fd);
			(void)write_full(STDERR_FILENO, str, strlen(str));
		}
	}

	if (path == NULL || strcmp(path, "/dev/stderr") == 0)
		*fd = STDERR_FILENO;
	else {
		*fd = open(path, O_CREAT | O_APPEND | O_WRONLY, 0600);
		if (*fd == -1) {
			*fd = STDERR_FILENO;
			str = t_strdup_printf("Can't open log file %s: %m\n",
					      path);
			(void)write_full(STDERR_FILENO, str, strlen(str));
			if (fd == &log_fd)
				failure_exit(FATAL_LOGOPEN);
			else
				i_fatal_status(FATAL_LOGOPEN, "%s", str);
		}
		fd_close_on_exec(*fd, TRUE);
	}
}

void i_set_failure_file(const char *path, const char *prefix)
{
	i_set_failure_prefix("%s", prefix);

	if (log_info_fd != STDERR_FILENO && log_info_fd != log_fd) {
		if (close(log_info_fd) < 0)
			i_error("close(%d) failed: %m", log_info_fd);
	}

	if (log_debug_fd != STDERR_FILENO && log_debug_fd != log_info_fd &&
	    log_debug_fd != log_fd) {
		if (close(log_debug_fd) < 0)
			i_error("close(%d) failed: %m", log_debug_fd);
	}

	open_log_file(&log_fd, path);
	/* if info/debug logs are elsewhere, i_set_info/debug_file()
	   overrides these later. */
	log_info_fd = log_fd;
	log_debug_fd = log_fd;

	i_set_fatal_handler(default_fatal_handler);
	i_set_error_handler(default_error_handler);
	i_set_info_handler(default_error_handler);
	i_set_debug_handler(default_error_handler);
}

static int i_failure_send_option_forced(const char *key, const char *value)
{
	const char *str;

	str = t_strdup_printf("\001%c%s %s=%s\n", LOG_TYPE_OPTION+1,
			      my_pid, key, value);
	return log_fd_write(STDERR_FILENO, (const unsigned char *)str,
			    strlen(str));
}

static void i_failure_send_option(const char *key, const char *value)
{
	if (error_handler == i_internal_error_handler)
		(void)i_failure_send_option_forced(key, value);
}

void i_set_failure_prefix(const char *prefix_fmt, ...)
{
	va_list args;

	va_start(args, prefix_fmt);
	i_free(log_prefix);
	T_BEGIN {
		log_prefix = i_strdup(log_prefix_sanitize(
			t_strdup_vprintf(prefix_fmt, args)));
	} T_END;
	va_end(args);

	log_prefix_sent = FALSE;
}

void i_unset_failure_prefix(void)
{
	i_free(log_prefix);
	log_prefix = i_strdup("");
	log_prefix_sent = FALSE;
}

const char *i_get_failure_prefix(void)
{
	return log_prefix != NULL ? log_prefix : "";
}

static int internal_send_split(string_t *full_str, size_t prefix_len)
{
	/* This function splits the log line into PIPE_BUF sized blocks, so
	   the log process doesn't see partial lines. The log prefix is
	   repeated for each sent line. However, if the log prefix is
	   excessively long, we're still going to send the log lines even
	   if they are longer than PIPE_BUF. LINE_MIN_TEXT_LEN controls the
	   minimum number of bytes we're going to send of the actual log line
	   regardless of the log prefix length. (Alternative solution could be
	   to just forcibly split the line to PIPE_BUF length blocks without
	   repeating the log prefix for subsequent lines.) */
#define LINE_MIN_TEXT_LEN 128
#if LINE_MIN_TEXT_LEN >= PIPE_BUF
#  error LINE_MIN_TEXT_LEN too large
#endif
	string_t *str;
	size_t max_text_len, pos = prefix_len;

	str = t_str_new(PIPE_BUF);
	str_append_data(str, str_data(full_str), prefix_len);
	if (prefix_len < PIPE_BUF) {
		max_text_len = I_MAX(PIPE_BUF - prefix_len - 1,
				     LINE_MIN_TEXT_LEN);
	} else {
		max_text_len = LINE_MIN_TEXT_LEN;
	}

	while (pos < str_len(full_str)) {
		str_truncate(str, prefix_len);
		const char *text = str_c(full_str) + pos;
		const char *lf = strchr(text, '\n');
		size_t line_len;
		if (lf == NULL || (size_t)(lf - text) > max_text_len) {
			str_append_max(str, text, max_text_len);
			str_append_c(str, '\n');
			line_len = max_text_len;
		} else {
			/* write up to and including the LF */
			line_len = lf - text + 1;
			str_append_data(str, text, line_len);
		}
		if (log_fd_write(STDERR_FILENO,
				 str_data(str), str_len(str)) < 0)
			return -1;
		pos += line_len;
	}
	return 0;
}


static bool line_parse_prefix(const char *line, enum log_type *log_type_r,
			      bool *replace_prefix_r, bool *have_prefix_len_r)
{
	if (*line != 1)
		return FALSE;

	unsigned char log_type = (line[1] & 0x3f);
	if (log_type == '\0') {
		i_warning("Broken log line follows (type=NUL)");
		return FALSE;
	}
	log_type--;

	if (log_type > LOG_TYPE_OPTION) {
		i_warning("Broken log line follows (type=%d)", log_type);
		return FALSE;
	}
	*log_type_r = log_type;
	*replace_prefix_r = (line[1] & LOG_TYPE_FLAG_DISABLE_LOG_PREFIX) != 0;
	*have_prefix_len_r = (line[1] & LOG_TYPE_FLAG_PREFIX_LEN) != 0;
	return TRUE;
}

void i_failure_parse_line(const char *line, struct failure_line *failure)
{
	bool have_prefix_len = FALSE;

	i_zero(failure);
	if (!line_parse_prefix(line, &failure->log_type,
			       &failure->disable_log_prefix,
			       &have_prefix_len)) {
		failure->log_type = LOG_TYPE_ERROR;
		failure->text = line;
		return;
	}

	line += 2;
	failure->text = line;
	while (*line >= '0' && *line <= '9') {
		failure->pid = failure->pid*10 + (*line - '0');
		line++;
	}
	if (*line != ' ') {
		/* some old protocol? */
		failure->pid = 0;
		return;
	}
	line++;

	if (have_prefix_len) {
		if (str_parse_uint(line, &failure->log_prefix_len, &line) < 0 ||
		    line[0] != ' ') {
			/* unexpected, but ignore */
		} else {
			line++;
			if (failure->log_prefix_len > strlen(line)) {
				/* invalid */
				failure->log_prefix_len = 0;
			}
		}
	}
	failure->text = line;
}

static void ATTR_NORETURN ATTR_FORMAT(2, 0)
i_internal_fatal_handler(const struct failure_context *ctx,
			 const char *format, va_list args)
{
	failure_handler.v = &internal_handler_vfuncs;
	failure_handler.fatal_err_reset = FATAL_LOGERROR;
	fatal_handler_real(ctx, format, args);


}

static void
i_internal_error_handler(const struct failure_context *ctx,
			 const char *format, va_list args)
{
	failure_handler.v = &internal_handler_vfuncs;
	failure_handler.fatal_err_reset = FATAL_LOGERROR;
	error_handler_real(ctx, format, args);
}

void i_set_failure_internal(void)
{
	fd_set_nonblock(STDERR_FILENO, TRUE);
	i_set_fatal_handler(i_internal_fatal_handler);
	i_set_error_handler(i_internal_error_handler);
	i_set_info_handler(i_internal_error_handler);
	i_set_debug_handler(i_internal_error_handler);
}

bool i_failure_handler_is_internal(failure_callback_t *const callback)
{
	return callback == i_internal_fatal_handler ||
		callback == i_internal_error_handler;
}

void i_set_failure_ignore_errors(bool ignore)
{
	failure_ignore_errors = ignore;
}

void i_set_info_file(const char *path)
{
	if (log_info_fd == log_fd)
		log_info_fd = STDERR_FILENO;

	open_log_file(&log_info_fd, path);
        info_handler = default_error_handler;
	/* write debug-level messages to the info_log_path,
	  until i_set_debug_file() was called */
	log_debug_fd = log_info_fd;
	i_set_debug_handler(default_error_handler);
}

void i_set_debug_file(const char *path)
{
	if (log_debug_fd == log_fd || log_debug_fd == log_info_fd)
		log_debug_fd = STDERR_FILENO;

	open_log_file(&log_debug_fd, path);
	debug_handler = default_error_handler;
}

void i_set_failure_timestamp_format(const char *fmt)
{
	const char *p;

	i_free(log_stamp_format);
	i_free_and_null(log_stamp_format_suffix);

	p = strstr(fmt, "%{usecs}");
	if (p == NULL)
		log_stamp_format = i_strdup(fmt);
	else {
		log_stamp_format = i_strdup_until(fmt, p);
		log_stamp_format_suffix = i_strdup(p + 8);
	}
}

void i_set_failure_send_ip(const struct ip_addr *ip)
{
	i_failure_send_option("ip", net_ip2addr(ip));
}

void i_set_failure_send_prefix(const char *prefix)
{
	i_failure_send_option("prefix", prefix);
}

void i_set_failure_exit_callback(void (*callback)(int *status))
{
	failure_exit_callback = callback;
}

void failures_deinit(void)
{
	if (log_debug_fd == log_info_fd || log_debug_fd == log_fd)
		log_debug_fd = STDERR_FILENO;

	if (log_info_fd == log_fd)
		log_info_fd = STDERR_FILENO;

	if (log_fd != STDERR_FILENO) {
		i_close_fd(&log_fd);
		log_fd = STDERR_FILENO;
	}

	if (log_info_fd != STDERR_FILENO) {
		i_close_fd(&log_info_fd);
		log_info_fd = STDERR_FILENO;
	}

	if (log_debug_fd != STDERR_FILENO) {
		i_close_fd(&log_debug_fd);
		log_debug_fd = STDERR_FILENO;
	}

	i_free_and_null(log_prefix);
	i_free_and_null(log_stamp_format);
	i_free_and_null(log_stamp_format_suffix);
}

#undef i_unreached
void i_unreached(const char *source_filename, int source_linenum)
{
	i_panic("file %s: line %d: unreached", source_filename, source_linenum);
}<|MERGE_RESOLUTION|>--- conflicted
+++ resolved
@@ -65,23 +65,6 @@
 static int i_failure_send_option_forced(const char *key, const char *value);
 static int internal_send_split(string_t *full_str, size_t prefix_len);
 
-<<<<<<< HEAD
-static string_t * ATTR_FORMAT(3, 0)
-default_format(const struct failure_context *ctx, size_t *prefix_len_r,
-	       const char *format, va_list args)
-{
-	string_t *str = t_str_new(256);
-	log_timestamp_add(ctx, str);
-	log_prefix_add(ctx, str);
-	*prefix_len_r = str_len(str);
-
-	/* make sure there's no %n in there and fix %m */
-	str_vprintfa(str, printf_format_fix(format), args);
-	return str;
-}
-
-static int default_write(enum log_type type, string_t *data, size_t prefix_len)
-=======
 static const char *log_prefix_sanitize(const char *str)
 {
 	/* we really only care about LFs, which can break everything. */
@@ -91,7 +74,6 @@
 static int ATTR_FORMAT(2, 0)
 default_write(const struct failure_context *ctx,
 	      const char *format, va_list args)
->>>>>>> b9cfdad2
 {
 	string_t *data = t_str_new(256);
 	log_timestamp_add(ctx, data);
@@ -144,21 +126,9 @@
 	}
 }
 
-<<<<<<< HEAD
-static void default_post_handler(const struct failure_context *ctx)
-{
-	if (ctx->type == LOG_TYPE_ERROR && coredump_on_error)
-		abort();
-}
-
-static string_t * ATTR_FORMAT(3, 0)
-syslog_format(const struct failure_context *ctx, size_t *prefix_len_r,
-	      const char *format, va_list args)
-=======
 static int ATTR_FORMAT(2, 0)
 syslog_write(const struct failure_context *ctx,
 	     const char *format, va_list args)
->>>>>>> b9cfdad2
 {
 	string_t *data = t_str_new(128);
 	if (ctx->type == LOG_TYPE_INFO) {
@@ -169,16 +139,8 @@
 	} else {
 		log_prefix_add(ctx, data);
 	}
-<<<<<<< HEAD
-	*prefix_len_r = str_len(str);
-
-	str_vprintfa(str, format, args);
-	return str;
-}
-=======
 	size_t prefix_len = str_len(data);
 	str_vprintfa(data, format, args);
->>>>>>> b9cfdad2
 
 	int level = LOG_ERR;
 	switch (ctx->type) {
@@ -203,19 +165,12 @@
 		i_unreached();
 	}
 	char *p;
-<<<<<<< HEAD
-	while ((p = strchr(str_c_modifiable(data), '\n')) != NULL) {
-=======
 	while ((p = strchr(str_c_modifiable(data) + prefix_len, '\n')) != NULL) {
->>>>>>> b9cfdad2
 		size_t line_len = p - str_c_modifiable(data) + 1;
 		*p = '\0';
 		syslog(level, "%s", str_c(data));
 		/* delete the written line, not including the log prefix */
-<<<<<<< HEAD
-=======
 		i_assert(line_len > prefix_len);
->>>>>>> b9cfdad2
 		str_delete(data, prefix_len, line_len - prefix_len);
 	}
 
@@ -259,11 +214,6 @@
 
 	str_vprintfa(data, format, args);
 
-<<<<<<< HEAD
-static int internal_write(enum log_type type ATTR_UNUSED, string_t *data, size_t prefix_len)
-{
-=======
->>>>>>> b9cfdad2
 	if (str_len(data)+1 <= PIPE_BUF && strchr(str_c(data), '\n') == NULL) {
 		/* fast path: Log line is short enough and has no LFs */
 		str_append_c(data, '\n');
