/* Copyright (c) 2002-2011 Dovecot authors, see the included COPYING file */

#include "pop3-common.h"
#include "array.h"
#include "ioloop.h"
#include "network.h"
#include "istream.h"
#include "ostream.h"
#include "str.h"
#include "llist.h"
#include "hostpid.h"
#include "var-expand.h"
#include "master-service.h"
#include "mail-storage.h"
#include "mail-storage-service.h"
#include "pop3-commands.h"
#include "mail-search-build.h"
#include "mail-namespace.h"

#include <stdlib.h>
#include <unistd.h>

/* max. length of input command line (spec says 512) */
#define MAX_INBUF_SIZE 2048

/* Stop reading input when output buffer has this many bytes. Once the buffer
   size has dropped to half of it, start reading input again. */
#define OUTBUF_THROTTLE_SIZE 4096

/* Disconnect client when it sends too many bad commands in a row */
#define CLIENT_MAX_BAD_COMMANDS 20

/* Disconnect client after idling this many milliseconds */
#define CLIENT_IDLE_TIMEOUT_MSECS (10*60*1000)
/* If client starts idling for this many milliseconds, commit the current
   transaction. This allows the mailbox to become unlocked. */
#define CLIENT_COMMIT_TIMEOUT_MSECS (10*1000)

struct client *pop3_clients;
unsigned int pop3_client_count;

static enum mail_sort_type pop3_sort_program[] = {
	MAIL_SORT_POP3_ORDER,
	MAIL_SORT_END
};

static void client_input(struct client *client);
static int client_output(struct client *client);

static void client_commit_timeout(struct client *client)
{
	if (client->cmd != NULL) {
		/* Can't commit while commands are running */
		return;
	}

	(void)mailbox_transaction_commit(&client->trans);
	client->trans = mailbox_transaction_begin(client->mailbox, 0);
}

static void client_idle_timeout(struct client *client)
{
	if (client->cmd != NULL) {
		client_destroy(client,
			"Disconnected for inactivity in reading our output");
	} else {
		client_send_line(client, "-ERR Disconnected for inactivity.");
		client_destroy(client, "Disconnected for inactivity");
	}
}

static int
pop3_mail_get_size(struct client *client, struct mail *mail, uoff_t *size_r)
{
	enum mail_error error;
	int ret;

	if (!client->set->pop3_fast_size_lookups)
		return mail_get_virtual_size(mail, size_r);

	/* first try to get the virtual size */
	mail->lookup_abort = MAIL_LOOKUP_ABORT_READ_MAIL;
	ret = mail_get_virtual_size(mail, size_r);
	mail->lookup_abort = MAIL_LOOKUP_ABORT_NEVER;
	if (ret == 0)
		return 0;

	(void)mailbox_get_last_error(mail->box, &error);
	if (error != MAIL_ERROR_NOTPOSSIBLE)
		return -1;

	/* virtual size not available with a fast lookup.
	   fallback to trying the physical size */
	mail->lookup_abort = MAIL_LOOKUP_ABORT_READ_MAIL;
	ret = mail_get_physical_size(mail, size_r);
	mail->lookup_abort = MAIL_LOOKUP_ABORT_NEVER;
	if (ret == 0)
		return 0;

	(void)mailbox_get_last_error(mail->box, &error);
	if (error != MAIL_ERROR_NOTPOSSIBLE)
		return -1;

	/* no way to quickly get the size. fallback to doing a slow virtual
	   size lookup */
	return mail_get_virtual_size(mail, size_r);
}

static void
msgnum_to_seq_map_add(ARRAY_TYPE(uint32_t) *msgnum_to_seq_map,
		      struct client *client, struct mail *mail,
		      unsigned int msgnum)
{
	uint32_t seq;

	if (mail->seq == msgnum+1)
		return;

	if (!array_is_created(msgnum_to_seq_map))
		i_array_init(msgnum_to_seq_map, client->messages_count);
	else {
		/* add any messages between this and the previous one that had
		   a POP3 order defined */
		seq = array_count(msgnum_to_seq_map) + 1;
		for (; seq <= msgnum; seq++)
			array_append(msgnum_to_seq_map, &seq, 1);
	}
	array_append(msgnum_to_seq_map, &mail->seq, 1);
}

static int read_mailbox(struct client *client, uint32_t *failed_uid_r)
{
        struct mailbox_status status;
        struct mailbox_transaction_context *t;
	struct mail_search_args *search_args;
	struct mail_search_context *ctx;
	struct mail *mail;
	uoff_t size;
	ARRAY_DEFINE(message_sizes, uoff_t);
	ARRAY_TYPE(uint32_t) msgnum_to_seq_map = ARRAY_INIT;
	unsigned int msgnum;
	int ret = 1;

	*failed_uid_r = 0;

	mailbox_get_open_status(client->mailbox, STATUS_UIDVALIDITY, &status);
	client->uid_validity = status.uidvalidity;
	client->messages_count = status.messages;

	t = mailbox_transaction_begin(client->mailbox, 0);

	search_args = mail_search_build_init();
	mail_search_build_add_all(search_args);
<<<<<<< HEAD
	ctx = mailbox_search_init(t, search_args, NULL,
				  MAIL_FETCH_VIRTUAL_SIZE, NULL);
=======
	ctx = mailbox_search_init(t, search_args, pop3_sort_program);
>>>>>>> e5b06a21
	mail_search_args_unref(&search_args);

	client->last_seen_pop3_msn = 0;
	client->total_size = 0;
	i_array_init(&message_sizes, client->messages_count);

<<<<<<< HEAD
	while (mailbox_search_next(ctx, &mail)) {
=======
	msgnum = 0;
	mail = mail_alloc(t, MAIL_FETCH_VIRTUAL_SIZE, NULL);
	while (mailbox_search_next(ctx, mail)) {
>>>>>>> e5b06a21
		if (pop3_mail_get_size(client, mail, &size) < 0) {
			ret = mail->expunged ? 0 : -1;
			*failed_uid_r = mail->uid;
			break;
		}
		msgnum_to_seq_map_add(&msgnum_to_seq_map, client, mail, msgnum);

		if ((mail_get_flags(mail) & MAIL_SEEN) != 0)
			client->last_seen_pop3_msn = msgnum + 1;
		client->total_size += size;

		array_append(&message_sizes, &size, 1);
		msgnum++;
	}

	if (mailbox_search_deinit(&ctx) < 0)
		ret = -1;

	if (ret <= 0) {
		/* commit the transaction instead of rollbacking to make sure
		   we don't lose data (virtual sizes) added to cache file */
		(void)mailbox_transaction_commit(&t);
		array_free(&message_sizes);
		if (array_is_created(&msgnum_to_seq_map))
			array_free(&msgnum_to_seq_map);
		return ret;
	}

	client->trans = t;
	client->message_sizes =
		buffer_free_without_data(&message_sizes.arr.buffer);
	if (array_is_created(&msgnum_to_seq_map)) {
		client->msgnum_to_seq_map_count =
			array_count(&msgnum_to_seq_map);
		client->msgnum_to_seq_map =
			buffer_free_without_data(&msgnum_to_seq_map.arr.buffer);
	}
	return 1;
}

static int init_mailbox(struct client *client, const char **error_r)
{
	uint32_t failed_uid = 0, last_failed_uid = 0;
	int i, ret = -1;

	for (i = 0;; i++) {
		if (mailbox_sync(client->mailbox,
				 MAILBOX_SYNC_FLAG_FULL_READ) < 0) {
			ret = -1;
			break;
		}

		ret = read_mailbox(client, &failed_uid);
		if (ret > 0)
			return 0;
		if (i == 2)
			break;

		/* well, sync and try again. maybe it works the second time. */
		last_failed_uid = failed_uid;
		failed_uid = 0;
	}

	if (ret < 0) {
		*error_r = mailbox_get_last_error(client->mailbox, NULL);
		client_send_storage_error(client);
	} else {
		if (failed_uid == last_failed_uid && failed_uid != 0) {
			/* failed twice in same message */
			*error_r = t_strdup_printf(
				"Getting size of message UID=%u failed",
				failed_uid);
		} else {
			*error_r = "Can't sync mailbox: "
				"Messages keep getting expunged";
		}
		client_send_line(client, "-ERR [IN-USE] Couldn't sync mailbox.");
	}
	return -1;
}

static enum uidl_keys parse_uidl_keymask(const char *format)
{
	enum uidl_keys mask = 0;

	for (; *format != '\0'; format++) {
		if (format[0] == '%' && format[1] != '\0') {
			switch (var_get_key(++format)) {
			case 'v':
				mask |= UIDL_UIDVALIDITY;
				break;
			case 'u':
				mask |= UIDL_UID;
				break;
			case 'm':
				mask |= UIDL_MD5;
				break;
			case 'f':
				mask |= UIDL_FILE_NAME;
				break;
			case 'g':
				mask |= UIDL_GUID;
				break;
			}
		}
	}
	return mask;
}

struct client *client_create(int fd_in, int fd_out, struct mail_user *user,
			     struct mail_storage_service_user *service_user,
			     const struct pop3_settings *set)
{
	struct mail_namespace *ns;
	struct mail_storage *storage;
	const char *ident;
	struct client *client;
        enum mailbox_flags flags;
	const char *errmsg;
	enum mail_error error;

	/* always use nonblocking I/O */
	net_set_nonblock(fd_in, TRUE);
	net_set_nonblock(fd_out, TRUE);

	client = i_new(struct client, 1);
	client->service_user = service_user;
	client->set = set;
	client->fd_in = fd_in;
	client->fd_out = fd_out;
	client->input = i_stream_create_fd(fd_in, MAX_INBUF_SIZE, FALSE);
	client->output = o_stream_create_fd(fd_out, (size_t)-1, FALSE);
	o_stream_set_flush_callback(client->output, client_output, client);

	client->io = io_add(fd_in, IO_READ, client_input, client);
        client->last_input = ioloop_time;
	client->to_idle = timeout_add(CLIENT_IDLE_TIMEOUT_MSECS,
				      client_idle_timeout, client);
	if (!set->pop3_lock_session) {
		client->to_commit = timeout_add(CLIENT_COMMIT_TIMEOUT_MSECS,
						client_commit_timeout, client);
	}

	client->user = user;

	pop3_client_count++;
	DLLIST_PREPEND(&pop3_clients, client);

	ns = mail_namespace_find(user->namespaces, "INBOX");
	if (ns == NULL) {
		client_send_line(client, "-ERR [IN-USE] No INBOX namespace for user.");
		client_destroy(client, "No INBOX namespace for user.");
		return NULL;
	}
	client->inbox_ns = ns;

	flags = MAILBOX_FLAG_POP3_SESSION;
	if (set->pop3_no_flag_updates)
		flags |= MAILBOX_FLAG_KEEP_RECENT;
	if (set->pop3_lock_session)
		flags |= MAILBOX_FLAG_KEEP_LOCKED;
	client->mailbox = mailbox_alloc(ns->list, "INBOX", flags);
	storage = mailbox_get_storage(client->mailbox);
	if (mailbox_open(client->mailbox) < 0) {
		errmsg = t_strdup_printf("Couldn't open INBOX: %s",
					 mailbox_get_last_error(client->mailbox,
								&error));
		i_error("%s", errmsg);
		client_send_line(client, "-ERR [IN-USE] %s", errmsg);
		client_destroy(client, "Couldn't open INBOX");
		return NULL;
	}
	client->mail_set = mail_storage_get_settings(storage);

	if (init_mailbox(client, &errmsg) < 0) {
		i_error("Couldn't init INBOX: %s", errmsg);
		client_destroy(client, "Mailbox init failed");
		return NULL;
	}

	if (var_has_key(set->pop3_logout_format, 'u', "uidl_change") &&
	    client->messages_count > 0)
		client->message_uidl_hashes_save = TRUE;

	client->uidl_keymask =
		parse_uidl_keymask(client->mail_set->pop3_uidl_format);
	if (client->uidl_keymask == 0)
		i_fatal("Invalid pop3_uidl_format");

	if (!set->pop3_no_flag_updates && client->messages_count > 0)
		client->seen_bitmask = i_malloc(MSGS_BITMASK_SIZE(client));

	ident = mail_user_get_anvil_userip_ident(client->user);
	if (ident != NULL) {
		master_service_anvil_send(master_service, t_strconcat(
			"CONNECT\t", my_pid, "\tpop3/", ident, "\n", NULL));
		client->anvil_sent = TRUE;
	}

	if (hook_client_created != NULL)
		hook_client_created(&client);

	pop3_refresh_proctitle();
	return client;
}

static const char *client_build_uidl_change_string(struct client *client)
{
	uint32_t i, old_hash, new_hash;
	unsigned int old_msg_count, new_msg_count;

	if (client->message_uidl_hashes == NULL) {
		/* UIDL command not given or %u not actually used in format */
		return "";
	}
	if (client->message_uidl_hashes_save) {
		/* UIDL command not finished */
		return "";
	}

	/* 1..new-1 were probably left to mailbox by previous POP3 session */
	old_msg_count = client->lowest_retr_pop3_msn > 0 ?
		client->lowest_retr_pop3_msn - 1 : client->messages_count;
	for (i = 0, old_hash = 0; i < old_msg_count; i++)
		old_hash ^= client->message_uidl_hashes[i];

	/* assume all except deleted messages were sent to POP3 client */
	if (!client->deleted) {
		for (i = 0, new_hash = 0; i < client->messages_count; i++)
			new_hash ^= client->message_uidl_hashes[i];
	} else {
		for (i = 0, new_hash = 0; i < client->messages_count; i++) {
			if (client->deleted_bitmask[i / CHAR_BIT] &
			    (1 << (i % CHAR_BIT)))
				continue;
			new_hash ^= client->message_uidl_hashes[i];
		}
	}

	new_msg_count = client->messages_count - client->deleted_count;
	if (old_hash == new_hash && old_msg_count == new_msg_count)
		return t_strdup_printf("%u/%08x", old_msg_count, old_hash);
	else {
		return t_strdup_printf("%u/%08x -> %u/%08x",
				       old_msg_count, old_hash,
				       new_msg_count, new_hash);
	}
}

static const char *client_stats(struct client *client)
{
	static struct var_expand_table static_tab[] = {
		{ 'p', NULL, "top_bytes" },
		{ 't', NULL, "top_count" },
		{ 'b', NULL, "retr_bytes" },
		{ 'r', NULL, "retr_count" },
		{ 'd', NULL, "deleted_count" },
		{ 'm', NULL, "message_count" },
		{ 's', NULL, "message_bytes" },
		{ 'i', NULL, "input" },
		{ 'o', NULL, "output" },
		{ 'u', NULL, "uidl_change" },
		{ '\0', NULL, NULL }
	};
	struct var_expand_table *tab;
	string_t *str;

	tab = t_malloc(sizeof(static_tab));
	memcpy(tab, static_tab, sizeof(static_tab));

	tab[0].value = dec2str(client->top_bytes);
	tab[1].value = dec2str(client->top_count);
	tab[2].value = dec2str(client->retr_bytes);
	tab[3].value = dec2str(client->retr_count);
	tab[4].value = dec2str(client->expunged_count);
	tab[5].value = dec2str(client->messages_count);
	tab[6].value = dec2str(client->total_size);
	tab[7].value = dec2str(client->input->v_offset);
	tab[8].value = dec2str(client->output->offset);
	tab[9].value = client_build_uidl_change_string(client);

	str = t_str_new(128);
	var_expand(str, client->set->pop3_logout_format, tab);
	return str_c(str);
}

static const char *client_get_disconnect_reason(struct client *client)
{
	errno = client->input->stream_errno != 0 ?
		client->input->stream_errno :
		client->output->stream_errno;
	return errno == 0 || errno == EPIPE ? "Connection closed" :
		t_strdup_printf("Connection closed: %m");
}

void client_destroy(struct client *client, const char *reason)
{
	if (client->seen_change_count > 0)
		client_update_mails(client);

	if (!client->disconnected) {
		if (reason == NULL)
			reason = client_get_disconnect_reason(client);
		i_info("%s %s", reason, client_stats(client));
	}

	if (client->cmd != NULL) {
		/* deinitialize command */
		i_stream_close(client->input);
		o_stream_close(client->output);
		client->cmd(client);
		i_assert(client->cmd == NULL);
	}
	pop3_client_count--;
	DLLIST_REMOVE(&pop3_clients, client);

	if (client->trans != NULL) {
		/* client didn't QUIT, but we still want to save any changes
		   done in this transaction. especially the cached virtual
		   message sizes. */
		(void)mailbox_transaction_commit(&client->trans);
	}
	if (client->mailbox != NULL)
		mailbox_free(&client->mailbox);
	if (client->anvil_sent) {
		master_service_anvil_send(master_service, t_strconcat(
			"DISCONNECT\t", my_pid, "\tpop3/",
			mail_user_get_anvil_userip_ident(client->user),
			"\n", NULL));
	}
	mail_user_unref(&client->user);

	i_free(client->message_sizes);
	i_free(client->message_uidl_hashes);
	i_free(client->deleted_bitmask);
	i_free(client->seen_bitmask);
	i_free(client->msgnum_to_seq_map);

	if (client->io != NULL)
		io_remove(&client->io);
	timeout_remove(&client->to_idle);
	if (client->to_commit != NULL)
		timeout_remove(&client->to_commit);

	i_stream_destroy(&client->input);
	o_stream_destroy(&client->output);

	net_disconnect(client->fd_in);
	if (client->fd_in != client->fd_out)
		net_disconnect(client->fd_out);
	mail_storage_service_user_free(&client->service_user);
	i_free(client);

	master_service_client_connection_destroyed(master_service);
	pop3_refresh_proctitle();
}

static void client_destroy_timeout(struct client *client)
{
	client_destroy(client, NULL);
}

void client_disconnect(struct client *client, const char *reason)
{
	if (client->disconnected)
		return;

	client->disconnected = TRUE;
	i_info("Disconnected: %s %s", reason, client_stats(client));

	(void)o_stream_flush(client->output);

	i_stream_close(client->input);
	o_stream_close(client->output);

	if (client->to_idle != NULL)
		timeout_remove(&client->to_idle);
	client->to_idle = timeout_add(0, client_destroy_timeout, client);
}

int client_send_line(struct client *client, const char *fmt, ...)
{
	va_list va;
	ssize_t ret;

	if (client->output->closed)
		return -1;

	va_start(va, fmt);

	T_BEGIN {
		string_t *str;

		str = t_str_new(256);
		str_vprintfa(str, fmt, va);
		str_append(str, "\r\n");

		ret = o_stream_send(client->output,
				    str_data(str), str_len(str));
		i_assert(ret < 0 || (size_t)ret == str_len(str));
	} T_END;
	if (ret >= 0) {
		if (o_stream_get_buffer_used_size(client->output) <
		    OUTBUF_THROTTLE_SIZE) {
			ret = 1;
			client->last_output = ioloop_time;
		} else {
			ret = 0;
			if (client->io != NULL) {
				/* no more input until client has read
				   our output */
				io_remove(&client->io);

				/* If someone happens to flush output,
				   we want to get our IO handler back in
				   flush callback */
				o_stream_set_flush_pending(client->output,
							   TRUE);
			}
		}
	}

	va_end(va);
	return (int)ret;
}

void client_send_storage_error(struct client *client)
{
	if (mailbox_is_inconsistent(client->mailbox)) {
		client_send_line(client, "-ERR Mailbox is in inconsistent "
				 "state, please relogin.");
		client_disconnect(client, "Mailbox is in inconsistent state.");
		return;
	}

	client_send_line(client, "-ERR %s",
			 mailbox_get_last_error(client->mailbox, NULL));
}

bool client_handle_input(struct client *client)
{
	char *line, *args;
	int ret;

	o_stream_cork(client->output);
	while (!client->output->closed &&
	       (line = i_stream_next_line(client->input)) != NULL) {
		args = strchr(line, ' ');
		if (args != NULL)
			*args++ = '\0';

		T_BEGIN {
			ret = client_command_execute(client, line,
						     args != NULL ? args : "");
		} T_END;
		if (ret >= 0) {
			client->bad_counter = 0;
			if (client->cmd != NULL) {
				o_stream_set_flush_pending(client->output,
							   TRUE);
				client->waiting_input = TRUE;
				break;
			}
		} else if (++client->bad_counter > CLIENT_MAX_BAD_COMMANDS) {
			client_send_line(client, "-ERR Too many bad commands.");
			client_disconnect(client, "Too many bad commands.");
		}
	}
	o_stream_uncork(client->output);

	if (client->output->closed) {
		client_destroy(client, NULL);
		return FALSE;
	}
	return TRUE;
}

static void client_input(struct client *client)
{
	if (client->cmd != NULL) {
		/* we're still processing a command. wait until it's
		   finished. */
		io_remove(&client->io);
		client->waiting_input = TRUE;
		return;
	}

	client->waiting_input = FALSE;
	client->last_input = ioloop_time;
	timeout_reset(client->to_idle);
	if (client->to_commit != NULL)
		timeout_reset(client->to_commit);

	switch (i_stream_read(client->input)) {
	case -1:
		/* disconnected */
		client_destroy(client, NULL);
		return;
	case -2:
		/* line too long, kill it */
		client_send_line(client, "-ERR Input line too long.");
		client_destroy(client, "Input line too long");
		return;
	}

	(void)client_handle_input(client);
}

static int client_output(struct client *client)
{
	o_stream_cork(client->output);
	if (o_stream_flush(client->output) < 0) {
		client_destroy(client, NULL);
		return 1;
	}

	client->last_output = ioloop_time;
	timeout_reset(client->to_idle);
	if (client->to_commit != NULL)
		timeout_reset(client->to_commit);

	if (client->cmd != NULL)
		client->cmd(client);

	if (client->cmd == NULL) {
		if (o_stream_get_buffer_used_size(client->output) <
		    OUTBUF_THROTTLE_SIZE/2 && client->io == NULL) {
			/* enable input again */
			client->io = io_add(i_stream_get_fd(client->input),
					    IO_READ, client_input, client);
		}
		if (client->io != NULL && client->waiting_input) {
			if (!client_handle_input(client)) {
				/* client got destroyed */
				return 1;
			}
		}
	}

	o_stream_uncork(client->output);
	if (client->cmd != NULL) {
		/* command not finished yet */
		return 0;
	} else if (client->io == NULL) {
		/* data still in output buffer, get back here to add IO */
		return 0;
	} else {
		return 1;
	}
}

void clients_destroy_all(void)
{
	while (pop3_clients != NULL) {
		if (pop3_clients->cmd == NULL) {
			client_send_line(pop3_clients,
				"-ERR Server shutting down.");
		}
		client_destroy(pop3_clients, "Server shutting down.");
	}
}<|MERGE_RESOLUTION|>--- conflicted
+++ resolved
@@ -151,25 +151,16 @@
 
 	search_args = mail_search_build_init();
 	mail_search_build_add_all(search_args);
-<<<<<<< HEAD
-	ctx = mailbox_search_init(t, search_args, NULL,
+	ctx = mailbox_search_init(t, search_args, pop3_sort_program,
 				  MAIL_FETCH_VIRTUAL_SIZE, NULL);
-=======
-	ctx = mailbox_search_init(t, search_args, pop3_sort_program);
->>>>>>> e5b06a21
 	mail_search_args_unref(&search_args);
 
 	client->last_seen_pop3_msn = 0;
 	client->total_size = 0;
 	i_array_init(&message_sizes, client->messages_count);
 
-<<<<<<< HEAD
+	msgnum = 0;
 	while (mailbox_search_next(ctx, &mail)) {
-=======
-	msgnum = 0;
-	mail = mail_alloc(t, MAIL_FETCH_VIRTUAL_SIZE, NULL);
-	while (mailbox_search_next(ctx, mail)) {
->>>>>>> e5b06a21
 		if (pop3_mail_get_size(client, mail, &size) < 0) {
 			ret = mail->expunged ? 0 : -1;
 			*failed_uid_r = mail->uid;
