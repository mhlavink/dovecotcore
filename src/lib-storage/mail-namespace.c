--- conflicted
+++ resolved
@@ -187,21 +187,9 @@
 	}
 
 	if (inbox_ns == NULL) {
-<<<<<<< HEAD
-		i_error("namespace configuration error: "
-			"inbox=yes namespace missing");
-		return FALSE;
-=======
-		if (private_ns_count == 1) {
-			/* just one private namespace. we'll assume it's
-			   the INBOX namespace. */
-			private_ns->flags |= NAMESPACE_FLAG_INBOX;
-		} else {
 			*error_r = "namespace configuration error: "
 				"inbox=yes namespace missing";
-			return FALSE;
-		}
->>>>>>> 2fde0587
+		return FALSE;
 	}
 	if (list_sep == '\0') {
 		*error_r = "namespace configuration error: "
