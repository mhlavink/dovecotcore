--- conflicted
+++ resolved
@@ -64,11 +64,8 @@
         const struct mail_storage *storage_class;
 	struct mail_namespace *ns;
 	struct mailbox_list *list;
-<<<<<<< HEAD
 	const char *temp_path_prefix;
-=======
 	const struct mail_storage_settings *set;
->>>>>>> 2fde0587
 
 	enum mail_storage_flags flags;
 	enum file_lock_method lock_method;
