/* Copyright (c) 2005-2012 Dovecot authors, see the included COPYING file */

#include "lib.h"
#include "llist.h"
#include "istream.h"
#include "ostream.h"
#include "settings-parser.h"
#include "master-service.h"
#include "master-service-settings.h"
#include "config-request.h"
#include "config-parser.h"
#include "config-connection.h"

#include <stdlib.h>
#include <unistd.h>

#define MAX_INBUF_SIZE 1024

#define CONFIG_CLIENT_PROTOCOL_MAJOR_VERSION 2
#define CONFIG_CLIENT_PROTOCOL_MINOR_VERSION 0

struct config_connection {
	struct config_connection *prev, *next;

	int fd;
	struct istream *input;
	struct ostream *output;
	struct io *io;

	unsigned int version_received:1;
	unsigned int handshaked:1;
};

struct config_connection *config_connections = NULL;

static const char *const *
config_connection_next_line(struct config_connection *conn)
{
	const char *line;

	line = i_stream_next_line(conn->input);
	if (line == NULL)
		return NULL;

	return t_strsplit_tab(line);
}

static void
config_request_output(const char *key, const char *value,
		      enum config_key_type type ATTR_UNUSED, void *context)
{
	struct ostream *output = context;
	const char *p;

	o_stream_nsend_str(output, key);
	o_stream_nsend_str(output, "=");
	while ((p = strchr(value, '\n')) != NULL) {
		o_stream_nsend(output, value, p-value);
		o_stream_nsend(output, SETTING_STREAM_LF_CHAR, 1);
		value = p+1;
	}
	o_stream_nsend_str(output, value);
	o_stream_nsend_str(output, "\n");
}

static int config_connection_request(struct config_connection *conn,
				     const char *const *args)
{
	struct config_export_context *ctx;
	struct master_service_settings_output output;
	struct config_filter filter;
	const char *path, *error, *module = "";

	/* [<args>] */
	memset(&filter, 0, sizeof(filter));
	for (; *args != NULL; args++) {
		if (strncmp(*args, "service=", 8) == 0)
			filter.service = *args + 8;
		else if (strncmp(*args, "module=", 7) == 0)
			module = *args + 7;
		else if (strncmp(*args, "lname=", 6) == 0)
			filter.local_name = *args + 6;
		else if (strncmp(*args, "lip=", 4) == 0) {
			if (net_addr2ip(*args + 4, &filter.local_net) == 0) {
				filter.local_bits =
					IPADDR_IS_V4(&filter.local_net) ?
					32 : 128;
			}
		} else if (strncmp(*args, "rip=", 4) == 0) {
			if (net_addr2ip(*args + 4, &filter.remote_net) == 0) {
				filter.remote_bits =
					IPADDR_IS_V4(&filter.remote_net) ?
					32 : 128;
			}
		}
	}

	if (strcmp(module, "master") == 0) {
		/* master reads configuration only when reloading settings */
		path = master_service_get_config_path(master_service);
		if (config_parse_file(path, TRUE, "", &error) <= 0) {
<<<<<<< HEAD
			o_stream_nsend_str(conn->output,
				t_strconcat("ERROR ", error, "\n", NULL));
=======
			o_stream_send_str(conn->output,
				t_strconcat("\nERROR ", error, "\n", NULL));
>>>>>>> 2df335f1
			config_connection_destroy(conn);
			return -1;
		}
	}

	o_stream_cork(conn->output);

	ctx = config_export_init(module, CONFIG_DUMP_SCOPE_SET, 0,
				 config_request_output, conn->output);
	config_export_by_filter(ctx, &filter);
	config_export_get_output(ctx, &output);

	if (output.specific_services != NULL) {
		const char *const *s;

		for (s = output.specific_services; *s != NULL; s++) {
			o_stream_nsend_str(conn->output,
				t_strdup_printf("service=%s\t", *s));
		}
	}
	if (output.service_uses_local)
		o_stream_nsend_str(conn->output, "service-uses-local\t");
	if (output.service_uses_remote)
		o_stream_nsend_str(conn->output, "service-uses-remote\t");
	if (output.used_local)
		o_stream_nsend_str(conn->output, "used-local\t");
	if (output.used_remote)
		o_stream_nsend_str(conn->output, "used-remote\t");
	o_stream_nsend_str(conn->output, "\n");

	if (config_export_finish(&ctx) < 0) {
		config_connection_destroy(conn);
		return -1;
	}
	o_stream_nsend_str(conn->output, "\n");
	o_stream_uncork(conn->output);
	return 0;
}

static void config_connection_input(void *context)
{
	struct config_connection *conn = context;
	const char *const *args, *line;

	switch (i_stream_read(conn->input)) {
	case -2:
		i_error("BUG: Config client connection sent too much data");
                config_connection_destroy(conn);
		return;
	case -1:
                config_connection_destroy(conn);
		return;
	}

	if (!conn->version_received) {
		line = i_stream_next_line(conn->input);
		if (line == NULL)
			return;

		if (!version_string_verify(line, "config",
				     CONFIG_CLIENT_PROTOCOL_MAJOR_VERSION)) {
			i_error("Config client not compatible with this server "
				"(mixed old and new binaries?)");
			config_connection_destroy(conn);
			return;
		}
		conn->version_received = TRUE;
	}

	while ((args = config_connection_next_line(conn)) != NULL) {
		if (args[0] == NULL)
			continue;
		if (strcmp(args[0], "REQ") == 0) {
			if (config_connection_request(conn, args + 1) < 0)
				break;
		}
	}
}

struct config_connection *config_connection_create(int fd)
{
	struct config_connection *conn;

	conn = i_new(struct config_connection, 1);
	conn->fd = fd;
	conn->input = i_stream_create_fd(fd, MAX_INBUF_SIZE, FALSE);
	conn->output = o_stream_create_fd(fd, (size_t)-1, FALSE);
	o_stream_set_no_error_handling(conn->output, TRUE);
	conn->io = io_add(fd, IO_READ, config_connection_input, conn);
	DLLIST_PREPEND(&config_connections, conn);
	return conn;
}

void config_connection_destroy(struct config_connection *conn)
{
	DLLIST_REMOVE(&config_connections, conn);

	io_remove(&conn->io);
	i_stream_destroy(&conn->input);
	o_stream_destroy(&conn->output);
	if (close(conn->fd) < 0)
		i_error("close(config conn) failed: %m");
	i_free(conn);

	master_service_client_connection_destroyed(master_service);
}

void config_connections_destroy_all(void)
{
	while (config_connections != NULL)
		config_connection_destroy(config_connections);
}<|MERGE_RESOLUTION|>--- conflicted
+++ resolved
@@ -99,13 +99,8 @@
 		/* master reads configuration only when reloading settings */
 		path = master_service_get_config_path(master_service);
 		if (config_parse_file(path, TRUE, "", &error) <= 0) {
-<<<<<<< HEAD
 			o_stream_nsend_str(conn->output,
-				t_strconcat("ERROR ", error, "\n", NULL));
-=======
-			o_stream_send_str(conn->output,
 				t_strconcat("\nERROR ", error, "\n", NULL));
->>>>>>> 2df335f1
 			config_connection_destroy(conn);
 			return -1;
 		}
