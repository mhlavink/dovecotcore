/* Copyright (c) 2016-2018 Dovecot authors, see the included COPYING file */

#include "lib.h"
#include "array.h"
#include "buffer.h"
#include "str.h"
#include "dcrypt.h"
#include "dcrypt-iostream.h"
#include "ostream.h"
#include "ostream-encrypt.h"
#include "istream.h"
#include "iostream-temp.h"
#include "randgen.h"
#include "test-common.h"
#include "hex-binary.h"
#include <fcntl.h>
#include <sys/stat.h>
#include <stdio.h>
#include <openssl/evp.h>

#if defined(HAVE_EVP_PKEY_get_raw_private_key) && defined(NID_X25519)
# define HAVE_X25519
#endif

static void test_cipher_test_vectors(void)
{
	const char *error ATTR_UNUSED;

	static const struct {
		const char *key;
		const char *iv;
		const char *pt;
		const char *ct;
	} vectors[] = {
		{
			"2b7e151628aed2a6abf7158809cf4f3c",
			"000102030405060708090a0b0c0d0e0f",
			"6bc1bee22e409f96e93d7e117393172a",
			"7649abac8119b246cee98e9b12e9197d"
		}, {
			"2b7e151628aed2a6abf7158809cf4f3c",
			"7649ABAC8119B246CEE98E9B12E9197D",
			"ae2d8a571e03ac9c9eb76fac45af8e51",
			"5086cb9b507219ee95db113a917678b2"
		}
	};


	test_begin("test_cipher_test_vectors");

	buffer_t *key,*iv,*pt,*ct,*res_enc,*res_dec;

	key = t_buffer_create(16);
	iv = t_buffer_create(16);
	pt = t_buffer_create(16);
	ct = t_buffer_create(16);

	res_enc = t_buffer_create(32);
	res_dec = t_buffer_create(32);

	for(size_t i = 0; i < N_ELEMENTS(vectors); i++) {
		struct dcrypt_context_symmetric *ctx;

		buffer_set_used_size(key, 0);
		buffer_set_used_size(iv, 0);
		buffer_set_used_size(pt, 0);
		buffer_set_used_size(ct, 0);
		buffer_set_used_size(res_enc, 0);
		buffer_set_used_size(res_dec, 0);

		hex_to_binary(vectors[i].key, key);
		hex_to_binary(vectors[i].iv, iv);
		hex_to_binary(vectors[i].pt, pt);
		hex_to_binary(vectors[i].ct, ct);

		if (!dcrypt_ctx_sym_create("AES-128-CBC", DCRYPT_MODE_ENCRYPT,
					   &ctx, &error)) {
			test_assert_failed("dcrypt_ctx_sym_create",
					   __FILE__, __LINE__-1);
			continue;
		}

		dcrypt_ctx_sym_set_padding(ctx, FALSE);

		dcrypt_ctx_sym_set_key(ctx, key->data, key->used);
		dcrypt_ctx_sym_set_iv(ctx, iv->data, iv->used);

		test_assert_idx(dcrypt_ctx_sym_init(ctx, &error), i);

		test_assert_idx(dcrypt_ctx_sym_update(ctx,
			pt->data, pt->used, res_enc, &error), i);
		test_assert_idx(dcrypt_ctx_sym_final(ctx, res_enc, &error), i);

		test_assert_idx(buffer_cmp(ct, res_enc), i);

		dcrypt_ctx_sym_destroy(&ctx);

		if (!dcrypt_ctx_sym_create("AES-128-CBC", DCRYPT_MODE_DECRYPT,
					   &ctx, NULL)) {
			test_assert_failed("dcrypt_ctx_sym_create",
					   __FILE__, __LINE__-1);
			continue;
		}

		dcrypt_ctx_sym_set_padding(ctx, FALSE);

		dcrypt_ctx_sym_set_key(ctx, key->data, key->used);
		dcrypt_ctx_sym_set_iv(ctx, iv->data, iv->used);

		test_assert_idx(dcrypt_ctx_sym_init(ctx, &error), i);
		test_assert_idx(dcrypt_ctx_sym_update(ctx,
			res_enc->data, res_enc->used, res_dec, &error), i);
		test_assert_idx(dcrypt_ctx_sym_final(ctx, res_dec, &error), i);

		test_assert_idx(buffer_cmp(pt, res_dec), i);

		dcrypt_ctx_sym_destroy(&ctx);
	}

	test_end();
}

static void test_cipher_aead_test_vectors(void)
{
	struct dcrypt_context_symmetric *ctx;
	const char *error = NULL;

	test_begin("test_cipher_aead_test_vectors");

	if (!dcrypt_ctx_sym_create("aes-128-gcm", DCRYPT_MODE_ENCRYPT,
				   &ctx, &error)) {
		test_assert_failed("dcrypt_ctx_sym_create",
				   __FILE__, __LINE__-1);
		test_end();
		return;
	}

	buffer_t *key, *iv, *aad, *pt, *ct, *tag, *tag_res, *res;

	key = t_buffer_create(16);
	iv = t_buffer_create(16);
	aad = t_buffer_create(16);
	pt = t_buffer_create(16);
	ct = t_buffer_create(16);
	tag = t_buffer_create(16);
	res = t_buffer_create(16);
	tag_res = t_buffer_create(16);

	hex_to_binary("feffe9928665731c6d6a8f9467308308", key);
	hex_to_binary("cafebabefacedbaddecaf888", iv);
	hex_to_binary("d9313225f88406e5a55909c5aff5269a"
		      "86a7a9531534f7da2e4c303d8a318a72"
		      "1c3c0c95956809532fcf0e2449a6b525"
		      "b16aedf5aa0de657ba637b391aafd255", pt);
	hex_to_binary("42831ec2217774244b7221b784d0d49c"
		      "e3aa212f2c02a4e035c17e2329aca12e"
		      "21d514b25466931c7d8f6a5aac84aa05"
		      "1ba30b396a0aac973d58e091473f5985", ct);
	hex_to_binary("4d5c2af327cd64a62cf35abd2ba6fab4", tag);

	dcrypt_ctx_sym_set_key(ctx, key->data, key->used);
	dcrypt_ctx_sym_set_iv(ctx, iv->data, iv->used);
	dcrypt_ctx_sym_set_aad(ctx, aad->data, aad->used);
	test_assert(dcrypt_ctx_sym_init(ctx, &error));
	test_assert(dcrypt_ctx_sym_update(ctx, pt->data, pt->used, res, &error));
	test_assert(dcrypt_ctx_sym_final(ctx, res, &error));
	test_assert(dcrypt_ctx_sym_get_tag(ctx, tag_res));

	test_assert(buffer_cmp(ct, res) == TRUE);
	test_assert(buffer_cmp(tag, tag_res) == TRUE);

	dcrypt_ctx_sym_destroy(&ctx);

	if (!dcrypt_ctx_sym_create("aes-128-gcm", DCRYPT_MODE_DECRYPT,
				   &ctx, &error)) {
		test_assert_failed("dcrypt_ctx_sym_create",
				   __FILE__, __LINE__-1);
	} else {

		buffer_set_used_size(res, 0);

		dcrypt_ctx_sym_set_key(ctx, key->data, key->used);
		dcrypt_ctx_sym_set_iv(ctx, iv->data, iv->used);
		dcrypt_ctx_sym_set_aad(ctx, aad->data, aad->used);
		dcrypt_ctx_sym_set_tag(ctx, tag->data, tag->used);
		test_assert(dcrypt_ctx_sym_init(ctx, &error));
		test_assert(dcrypt_ctx_sym_update(ctx,
			ct->data, ct->used, res, &error));
		test_assert(dcrypt_ctx_sym_final(ctx, res, &error));

		test_assert(buffer_cmp(pt, res) == TRUE);

		dcrypt_ctx_sym_destroy(&ctx);
	}

	test_end();
}

static void test_hmac_test_vectors(void)
{
	test_begin("test_hmac_test_vectors");

	const char *error ATTR_UNUSED;
	buffer_t *pt, *ct, *key, *res;
	pt = t_buffer_create(50);
	key = t_buffer_create(20);
	ct = t_buffer_create(32);
	res = t_buffer_create(32);

	hex_to_binary("aaaaaaaaaaaaaaaaaaaaaaaaaaaaaaaaaaaaaaaa", key);
	hex_to_binary("dddddddddddddddddddddddddddddddddddddddddddddddddd"
		      "dddddddddddddddddddddddddddddddddddddddddddddddddd", pt);
	hex_to_binary("773ea91e36800e46854db8ebd09181a7"
		      "2959098b3ef8c122d9635514ced565fe", res);

	struct dcrypt_context_hmac *hctx;
	if (!dcrypt_ctx_hmac_create("sha256", &hctx, &error)) {
		test_assert_failed("dcrypt_ctx_hmac_create",
				   __FILE__, __LINE__-1);
	} else {
		dcrypt_ctx_hmac_set_key(hctx, key->data, key->used);
		test_assert(dcrypt_ctx_hmac_init(hctx, &error));
		test_assert(dcrypt_ctx_hmac_update(hctx,
			pt->data, pt->used, NULL));
		test_assert(dcrypt_ctx_hmac_final(hctx, ct, &error));
		test_assert(buffer_cmp(ct, res));
		dcrypt_ctx_hmac_destroy(&hctx);
	}

	test_end();
}

static void test_load_v1_keys(void)
{
	test_begin("test_load_v1_keys");

	const char *error = NULL;
	const char *data1 =
		"1\t716\t1\t0567e6bf9579813ae967314423b0fceb14bda24"
		"749303923de9a9bb9370e0026f995901a57e63113eeb2baf0c"
		"940e978d00686cbb52bd5014bc318563375876255\t0300E46"
		"DA2125427BE968EB3B649910CDC4C405E5FFDE18D433A97CAB"
		"FEE28CEEFAE9EE356C792004FFB80981D67E741B8CC036A342"
		"35A8D2E1F98D1658CFC963D07EB\td0cfaca5d335f9edc41c8"
		"4bb47465184cb0e2ec3931bebfcea4dd433615e77a0\t7c9a1"
		"039ea2e4fed73e81dd3ffc3fa22ea4a28352939adde7bf8ea8"
		"58b00fa4f";

	enum dcrypt_key_format format;
	enum dcrypt_key_version version;
	enum dcrypt_key_kind kind;
	enum dcrypt_key_encryption_type encryption_type;
	const char *encryption_key_hash = NULL;
	const char *key_hash = NULL;

	bool ret = dcrypt_key_string_get_info(data1, &format, &version,
			&kind, &encryption_type, &encryption_key_hash,
			&key_hash, &error);

	test_assert(ret == TRUE);
	test_assert(error == NULL);
	test_assert(format == DCRYPT_FORMAT_DOVECOT);
	test_assert(version == DCRYPT_KEY_VERSION_1);
	test_assert(kind == DCRYPT_KEY_KIND_PRIVATE);
	test_assert(encryption_type == DCRYPT_KEY_ENCRYPTION_TYPE_KEY);
	test_assert(strcmp(encryption_key_hash,
		"d0cfaca5d335f9edc41c84bb47465184"
		"cb0e2ec3931bebfcea4dd433615e77a0") == 0);
	test_assert(strcmp(key_hash,
		"7c9a1039ea2e4fed73e81dd3ffc3fa22"
		"ea4a28352939adde7bf8ea858b00fa4f") == 0);

	const char* data2 =
		"1\t716\t0301EB00973C4EFC8FCECA4EA33E941F50B561199A"
		"5159BCB6C2EED9DD1D62D65E38A254979D89E28F0C28883E71"
		"EE2AD264CD16B863FA094A8F6F69A56B62E8918040\t7c9a10"
		"39ea2e4fed73e81dd3ffc3fa22ea4a28352939adde7bf8ea85"
		"8b00fa4f";

	error = NULL;
	encryption_key_hash = NULL;
	key_hash = NULL;

	ret = dcrypt_key_string_get_info(data2, &format, &version,
			&kind, &encryption_type, &encryption_key_hash,
			&key_hash, &error);

	test_assert(ret == TRUE);
	test_assert(error == NULL);
	test_assert(format == DCRYPT_FORMAT_DOVECOT);
	test_assert(version == DCRYPT_KEY_VERSION_1);
	test_assert(kind == DCRYPT_KEY_KIND_PUBLIC);
	test_assert(encryption_type == DCRYPT_KEY_ENCRYPTION_TYPE_NONE);
	test_assert(encryption_key_hash == NULL);
	test_assert(strcmp(key_hash,
		"7c9a1039ea2e4fed73e81dd3ffc3fa22"
		"ea4a28352939adde7bf8ea858b00fa4f") == 0);

	/* This is the key that should be able to decrypt key1 */
	const char *data3 =
		"1\t716\t0\t048FD04FD3612B22D32790C592CF21CEF417EFD"
		"2EA34AE5F688FA5B51BED29E05A308B68DA78E16E90B47A11E"
		"133BD9A208A2894FD01B0BEE865CE339EA3FB17AC\td0cfaca"
		"5d335f9edc41c84bb47465184cb0e2ec3931bebfcea4dd4336"
		"15e77a0";

	error = NULL;
	encryption_key_hash = NULL;
	key_hash = NULL;

	ret = dcrypt_key_string_get_info(data3, &format, &version,
			&kind, &encryption_type, &encryption_key_hash,
			&key_hash, &error);
	test_assert(ret == TRUE);
	test_assert(error == NULL);
	test_assert(format == DCRYPT_FORMAT_DOVECOT);
	test_assert(version == DCRYPT_KEY_VERSION_1);
	test_assert(kind == DCRYPT_KEY_KIND_PRIVATE);
	test_assert(encryption_type == DCRYPT_KEY_ENCRYPTION_TYPE_NONE);
	test_assert(encryption_key_hash == NULL);
	test_assert(strcmp(key_hash,
		"d0cfaca5d335f9edc41c84bb47465184"
		"cb0e2ec3931bebfcea4dd433615e77a0") == 0);

	/* key3's key_hash should and does match key1's encryption_key_hash */
	struct dcrypt_private_key *pkey = NULL;
	struct dcrypt_private_key *pkey2 = NULL;
	pkey = NULL;
	error = NULL;

	ret = dcrypt_key_load_private(&pkey2, data3, NULL, NULL, &error);
	test_assert(ret == TRUE);
	test_assert(error == NULL);

	ret = dcrypt_key_load_private(&pkey, data1, NULL, pkey2, &error);
	test_assert(ret == TRUE);
	test_assert(error == NULL);

	dcrypt_key_unref_private(&pkey2);
	dcrypt_key_unref_private(&pkey);

	test_end();
}

static void test_load_v1_key(void)
{
	test_begin("test_load_v1_key");

	buffer_t *key_1 = t_buffer_create(128);

	struct dcrypt_private_key *pkey = NULL, *pkey2 = NULL;
	const char *error = NULL;

	test_assert(dcrypt_key_load_private(&pkey,
		"1\t716\t0\t048FD04FD3612B22D32790C592CF21CEF417EFD"
		"2EA34AE5F688FA5B51BED29E05A308B68DA78E16E90B47A11E"
		"133BD9A208A2894FD01B0BEE865CE339EA3FB17AC\td0cfaca"
		"5d335f9edc41c84bb47465184cb0e2ec3931bebfcea4dd4336"
		"15e77a0", NULL, NULL, &error));
	if (pkey != NULL) {
		buffer_set_used_size(key_1, 0);
		/* check that key_id matches */
		struct dcrypt_public_key *pubkey = NULL;
		dcrypt_key_convert_private_to_public(pkey, &pubkey);
		test_assert(dcrypt_key_store_public(pubkey,
			    DCRYPT_FORMAT_DOVECOT, key_1, NULL));
		buffer_set_used_size(key_1, 0);
		dcrypt_key_id_public(pubkey, "sha256", key_1, &error);
		test_assert(strcmp("792caad4d38c9eb2134a0cbc844eae38"
				   "6116de096a0ccafc98479825fc99b6a1",
				   binary_to_hex(key_1->data, key_1->used))
				== 0);

		dcrypt_key_unref_public(&pubkey);
		pkey2 = NULL;

		test_assert(dcrypt_key_load_private(&pkey2,
			"1\t716\t1\t0567e6bf9579813ae967314423b0fceb14"
			"bda24749303923de9a9bb9370e0026f995901a57e6311"
			"3eeb2baf0c940e978d00686cbb52bd5014bc318563375"
			"876255\t0300E46DA2125427BE968EB3B649910CDC4C4"
			"05E5FFDE18D433A97CABFEE28CEEFAE9EE356C792004F"
			"FB80981D67E741B8CC036A34235A8D2E1F98D1658CFC9"
			"63D07EB\td0cfaca5d335f9edc41c84bb47465184cb0e"
			"2ec3931bebfcea4dd433615e77a0\t7c9a1039ea2e4fe"
			"d73e81dd3ffc3fa22ea4a28352939adde7bf8ea858b00"
			"fa4f", NULL, pkey, &error));
		if (pkey2 != NULL) {
			buffer_set_used_size(key_1, 0);
			/* check that key_id matches */
			struct dcrypt_public_key *pubkey = NULL;
			dcrypt_key_convert_private_to_public(pkey2, &pubkey);
			test_assert(dcrypt_key_store_public(pubkey,
				DCRYPT_FORMAT_DOVECOT, key_1, NULL));
			buffer_set_used_size(key_1, 0);
			test_assert(dcrypt_key_id_public_old(pubkey,
				key_1, &error));
			test_assert(strcmp(
				"7c9a1039ea2e4fed73e81dd3ffc3fa22"
				"ea4a28352939adde7bf8ea858b00fa4f",
				binary_to_hex(key_1->data, key_1->used)) == 0);

			dcrypt_key_unref_public(&pubkey);
			dcrypt_key_unref_private(&pkey2);
		}
		dcrypt_key_unref_private(&pkey);
	}

	test_end();
}

static void test_load_v1_public_key(void)
{
	test_begin("test_load_v1_public_key");

	const char* data1 =
		"1\t716\t030131D8A5FD5167947A0AE9CB112ADED652665463"
		"5AA5887051EE2364414B60FF32EBA8FA0BBE9485DBDE8794BB"
		"BCB44BBFC0D662A4287A848BA570D4E5E45A11FE0F\td0cfac"
		"a5d335f9edc41c84bb47465184cb0e2ec3931bebfcea4dd433"
		"615e77a0";

	const char* error = NULL;
	const char* key_hash = NULL;
	const char* encryption_key_hash = NULL;

	enum dcrypt_key_format format;
	enum dcrypt_key_version version;
	enum dcrypt_key_kind kind;
	enum dcrypt_key_encryption_type encryption_type;

	bool ret = dcrypt_key_string_get_info(data1, &format, &version,
			&kind, &encryption_type, &encryption_key_hash,
			&key_hash, &error);

	test_assert(ret == TRUE);
	test_assert(error == NULL);
	test_assert(format == DCRYPT_FORMAT_DOVECOT);
	test_assert(version == DCRYPT_KEY_VERSION_1);
	test_assert(kind == DCRYPT_KEY_KIND_PUBLIC);
	test_assert(encryption_type == DCRYPT_KEY_ENCRYPTION_TYPE_NONE);
	test_assert(key_hash != NULL &&
		strcmp(key_hash, "d0cfaca5d335f9edc41c84bb47465184"
				 "cb0e2ec3931bebfcea4dd433615e77a0") == 0);
	test_assert(encryption_key_hash == NULL);

	struct dcrypt_public_key *pub_key = NULL;
	ret = dcrypt_key_load_public(&pub_key, data1, &error);
	test_assert(ret == TRUE);
	test_assert(error == NULL);

	test_assert(dcrypt_key_type_public(pub_key) == DCRYPT_KEY_EC);

	dcrypt_key_unref_public(&pub_key);
	test_assert(pub_key == NULL);

	test_end();
}

static void test_load_v2_key(void)
{
	const char *keys[] = {
		"-----BEGIN PRIVATE KEY-----\n"
		"MIGHAgEAMBMGByqGSM49AgEGCCqGSM49AwEHBG0wawIBAQQgtu"
		"QJA+uboZWVwgHc\n"
		"DciyVdrovAPwlMqshDK3s78IDDuhRANCAAQm0VEdzLB9PtD0HA"
		"8JK1zifWnj8M00\n"
		"FQzedfp9SQsWyA8dzs5/NFR5MTe6Xbh/ndKEs1zZH3vZ4FlNri"
		"lZc0st\n"
		"-----END PRIVATE KEY-----\n",
		"2:1.2.840.10045.3.1.7:0:0000002100b6e40903eb9ba195"
		"95c201dc0dc8b255dae8bc03f094caac8432b7b3bf080c3b:a"
		"b13d251976dedab546b67354e7678821740dd534b749c2857f"
		"66bf62bbaddfd",
		"2:1.2.840.10045.3.1.7:2:aes-256-ctr:483bd74fd3d917"
		"63:sha256:2048:d44ae35d3af7a2febcb15cde0c3693e7ed9"
		"8595665ed655a97fa918d346d5c661a6e2339f4:ab13d25197"
		"6dedab546b67354e7678821740dd534b749c2857f66bf62bba"
		"ddfd",
		"2:1.2.840.10045.3.1.7:1:aes-256-ctr:2574c10be28a4c"
		"09:sha256:2048:a750ec9dea91999f108f943485a20f273f4"
		"0f75c37fc9bcccdedda514c8243e550d69ce1bd:02237a199d"
		"7d945aa6492275a02881071eceec5749caf2485da8c64fb601"
		"229098:ab13d251976dedab546b67354e7678821740dd534b7"
		"49c2857f66bf62bbaddfd:ab13d251976dedab546b67354e76"
		"78821740dd534b749c2857f66bf62bbaddfd"
	};

	test_begin("test_load_v2_key");
	const char *error = NULL;
	buffer_t *tmp = buffer_create_dynamic(default_pool, 256);

	struct dcrypt_private_key *priv,*priv2;

	test_assert_idx(dcrypt_key_load_private(&priv2,
		keys[0], NULL, NULL, &error), 0);
	test_assert_idx(dcrypt_key_store_private(priv2,
		DCRYPT_FORMAT_PEM, NULL, tmp, NULL, NULL, &error), 0);
	test_assert_idx(strcmp(str_c(tmp), keys[0])==0, 0);
	buffer_set_used_size(tmp, 0);

	test_assert_idx(dcrypt_key_load_private(&priv,
		keys[1], NULL, NULL, &error), 1);
	test_assert_idx(dcrypt_key_store_private(priv,
		DCRYPT_FORMAT_DOVECOT, NULL, tmp, NULL, NULL, &error), 1);
	test_assert_idx(strcmp(str_c(tmp), keys[1])==0, 1);
	buffer_set_used_size(tmp, 0);
	dcrypt_key_unref_private(&priv);

	test_assert_idx(dcrypt_key_load_private(&priv,
		keys[2], "This Is Sparta", NULL, &error), 2);
	test_assert_idx(dcrypt_key_store_private(priv,
		DCRYPT_FORMAT_DOVECOT, "aes-256-ctr", tmp,
		"This Is Sparta", NULL, &error), 2);
	buffer_set_used_size(tmp, 0);
	dcrypt_key_unref_private(&priv);

	struct dcrypt_public_key *pub = NULL;
	dcrypt_key_convert_private_to_public(priv2, &pub);
	test_assert_idx(dcrypt_key_load_private(&priv,
		keys[3], NULL, priv2, &error), 3);
	test_assert_idx(dcrypt_key_store_private(priv,
		DCRYPT_FORMAT_DOVECOT, "ecdh-aes-256-ctr", tmp,
		NULL, pub, &error), 3);
	buffer_set_used_size(tmp, 0);
	dcrypt_key_unref_private(&priv2);
	dcrypt_key_unref_private(&priv);
	dcrypt_key_unref_public(&pub);

	buffer_free(&tmp);

	if (error != NULL) error = NULL;

	test_end();
}

static void test_load_v2_public_key(void)
{
	struct dcrypt_public_key *pub = NULL;
	const char *error;

	test_begin("test_load_v2_public_key");
	const char *key =
		"2:3058301006072a8648ce3d020106052b810400230344000"
		"301c50954e734dd8b410a607764a7057065a45510da52f2c6"
		"e28e0cb353b9c389fa8cb786943ae991fce9befed78fb162f"
		"bbc615415f06af06c8cc80c37f4e94ff6c7:185a721254278"
		"2e239111f9c19d126ad55b18ddaf4883d66afe8d9627c3607"
		"d8";

	test_assert(dcrypt_key_load_public(&pub, key, &error));

	buffer_t *tmp = buffer_create_dynamic(default_pool, 256);

	if (pub != NULL) {
		test_assert(dcrypt_key_store_public(pub,
			DCRYPT_FORMAT_DOVECOT, tmp, &error));
		test_assert(strcmp(key, str_c(tmp))==0);
		buffer_free(&tmp);
		dcrypt_key_unref_public(&pub);
	}

	test_end();
}

static void test_get_info_v2_key(void)
{
	test_begin("test_get_info_v2_key");

	const char *key =
		"2:305e301006072a8648ce3d020106052b81040026034a0002"
		"03fcc90034fa03d6fb79a0fc8b3b43c3398f68e76029307360"
		"cdcb9e27bb7e84b3c19dfb7244763bc4d442d216f09b7b7945"
		"ed9d182f3156550e9ee30b237a0217dbf79d28975f31:86706"
		"b69d1f640011a65d26a42f2ba20a619173644e1cc7475eb1d9"
		"0966e84dc";
	enum dcrypt_key_format format;
	enum dcrypt_key_version version = DCRYPT_KEY_VERSION_NA;
	enum dcrypt_key_kind kind;
	enum dcrypt_key_encryption_type encryption_type;
	const char *encryption_key_hash = NULL;
	const char *key_hash = NULL;
	const char *error = NULL;

	test_assert(dcrypt_key_string_get_info(key, &format, &version,
			&kind, &encryption_type, &encryption_key_hash,
			&key_hash, &error));
	test_assert(error == NULL);
	test_assert(format == DCRYPT_FORMAT_DOVECOT);
	test_assert(version == DCRYPT_KEY_VERSION_2);

	test_assert(kind == DCRYPT_KEY_KIND_PUBLIC);
	test_assert(encryption_type == DCRYPT_KEY_ENCRYPTION_TYPE_NONE);
	test_assert(encryption_key_hash == NULL);
	test_assert(key_hash != NULL && strcmp(key_hash,
		"86706b69d1f640011a65d26a42f2ba20"
		"a619173644e1cc7475eb1d90966e84dc") == 0);

	test_end();
}

static void test_gen_and_get_info_rsa_pem(void)
{
	test_begin("test_gen_and_get_info_rsa_pem");

	const char *error = NULL;
	bool ret = FALSE;
	struct dcrypt_keypair pair;
	string_t* buf = str_new(default_pool, 4096);

	ret = dcrypt_keypair_generate(&pair, DCRYPT_KEY_RSA, 1024, NULL, &error);
	test_assert(ret == TRUE);

	/* test public key */
	enum dcrypt_key_format format;
	enum dcrypt_key_version version;
	enum dcrypt_key_kind kind;
	enum dcrypt_key_encryption_type encryption_type;
	const char *encryption_key_hash;
	const char *key_hash;

	ret = dcrypt_key_store_public(pair.pub, DCRYPT_FORMAT_PEM, buf,
			&error);
	test_assert(ret == TRUE);

	ret = dcrypt_key_string_get_info(str_c(buf), &format, &version,
			&kind, &encryption_type, &encryption_key_hash,
			&key_hash, &error);
	test_assert(ret == TRUE);
	test_assert(format == DCRYPT_FORMAT_PEM);
	test_assert(version == DCRYPT_KEY_VERSION_NA);

	test_assert(kind == DCRYPT_KEY_KIND_PUBLIC);
	test_assert(encryption_type == DCRYPT_KEY_ENCRYPTION_TYPE_NONE);
	test_assert(encryption_key_hash == NULL);
	test_assert(key_hash == NULL);

	/* test private key */
	buffer_set_used_size(buf, 0);
	ret = dcrypt_key_store_private(pair.priv, DCRYPT_FORMAT_PEM, NULL,
			buf, NULL, NULL, &error);

	test_assert(ret == TRUE);

	ret = dcrypt_key_string_get_info(str_c(buf), &format, &version,
			&kind, &encryption_type, &encryption_key_hash,
			&key_hash, &error);

	test_assert(ret == TRUE);
	test_assert(format == DCRYPT_FORMAT_PEM);
	test_assert(version == DCRYPT_KEY_VERSION_NA);

	test_assert(kind == DCRYPT_KEY_KIND_PRIVATE);

	test_assert(encryption_type == DCRYPT_KEY_ENCRYPTION_TYPE_NONE);
	test_assert(encryption_key_hash == NULL);
	test_assert(key_hash == NULL);

	dcrypt_keypair_unref(&pair);
	buffer_free(&buf);

	test_end();
}

static void test_get_info_rsa_private_key(void)
{
	test_begin("test_get_info_rsa_private_key");

	const char *key =
"-----BEGIN RSA PRIVATE KEY-----\n"
"MIICXQIBAAKBgQC89q02I9NezBLQ+otn5XLYE7S+GsKUz59ogr45DA/6MI9jey0W\n"
"56SeWQ1FJD1vDhAx/TRBMfOmhcIPsBjc5sakYOawPdoiqLjOIlO+iHwnbbmLuMsq\n"
"ue09vgvZsKjuTr2F5DOFQY43Bq/Nd+4bjHJItdOM58+xwA2I/8vDbtI8jwIDAQAB\n"
"AoGBAJCUrTMfdjqyKjN7f+6ewKBTc5eBIiB6O53ba3B6qj7jqNKVDIrZ8jq2KFEe\n"
"yWKPgBS/h5vafHKNJU6bjmp2qMUJPB7PTA876eDo0cq9PplUqihiTlXJFwNQYtF+\n"
"o27To5t25+5qdSAj657+lQfFT9Xn9fzYHDmotURxH10FgFkBAkEA+7Ny6lBTeb3W\n"
"LnP0UPfPzQLilEr8u81PLWe69RGtsEaMQHGpHOl4e+bvvVYbG1cgxwxI1m01uR9r\n"
"qpD3qLUdrQJBAMAw6UvN8R+opYTZzwqK7Nliil2QZMPmXM04SV1iFq26NM60w2Fm\n"
"HqOOh0EbpSWsFtIgxJFWoZOtrguxqCJuUqsCQF3EoXf3StHczhDqM8eCOpD2lTCH\n"
"qxXPy8JvlW+9EUbNUWykq0rRE4idJQ0VKe4KjHR6+Buh/dSkhvi5Hvpj1tUCQHRv\n"
"LWeXZLVhXqWVrzEb6VHpuRnmGKX2MdLCfu/sNQEbBlMUgCnJzFYaSybOsMaZ81lq\n"
"MKw8Z7coSYEcKFhzrfECQQD7l+4Bhy8Zuz6VoGGIZwIhxkJrImBFmaUwx8N6jg20\n"
"sgDRYwCoGkGd7B8uIHZLJoWzSSutHiu5i5PYUy5VT1yT\n"
"-----END RSA PRIVATE KEY-----\n";

	const char *error = NULL;

	test_assert(!dcrypt_key_string_get_info(key, NULL, NULL,
			NULL, NULL, NULL, NULL, &error));
	test_assert(error != NULL && strstr(error, "pkey") != NULL);

	test_end();
}

static void test_get_info_invalid_keys(void)
{
	test_begin("test_get_info_invalid_keys");

	static const struct {
		const char *key;
		const char *error;
	} invalid_keys[] = {
		{
			.key = "1:716:030131D8A5FD5167947A0AE9CB112ADED6526654635A"
			       "A5887051EE2364414B60FF32EBA8FA0BBE9485DBDE8794BBBC"
			       "B44BBFC0D662A4287A848BA570D4E5E45A11FE0F:d0cfaca5d"
			       "335f9edc41c84bb47465184cb0e2ec3931bebfcea4dd433615"
			       "e77a0",
			.error = "tab",
		},
		{
			.key = "2\t305e301006072a8648ce3d020106052b81040026034a000"
			       "203fcc90034fa03d6fb79a0fc8b3b43c3398f68e7602930736"
			       "0cdcb9e27bb7e84b3c19dfb7244763bc4d442d216f09b7b794"
			       "5ed9d182f3156550e9ee30b237a0217dbf79d28975f31\t867"
			       "06b69d1f640011a65d26a42f2ba20a619173644e1cc7475eb1"
			       "d90966e84dc",
			.error = "colon",
		},
		{
			.key = "2",
			.error = "Unknown",
		},
		{
			.key = "{"
			       "\"kty\":\"invalid\""
			       "}",
			.error = "Unsupported JWK key type",
		},
		{
			.key = "{"
			       "}",
			.error = "Missing kty parameter",
		},
	};

	for (size_t i = 0; i < N_ELEMENTS(invalid_keys); i++) {
		const char *error = NULL;
		test_assert(dcrypt_key_string_get_info(
				    invalid_keys[i].key, NULL, NULL, NULL, NULL,
				    NULL, NULL, &error) == FALSE);
		test_assert(error != NULL &&
			    strstr(error, invalid_keys[i].error) != NULL);
	}

	test_end();
}

static void test_get_info_key_encrypted(void)
{
	test_begin("test_get_info_key_encrypted");

	struct dcrypt_keypair p1, p2;
	const char *error = NULL;
	bool ret = dcrypt_keypair_generate(&p1,
		DCRYPT_KEY_EC, 0, "secp521r1", &error);
	test_assert(ret == TRUE);
	ret = dcrypt_keypair_generate(&p2,
		DCRYPT_KEY_EC, 0, "secp521r1", &error);
	test_assert(ret == TRUE);

	string_t* buf = t_str_new(4096);

	buffer_set_used_size(buf, 0);
	ret = dcrypt_key_store_private(p1.priv,
		DCRYPT_FORMAT_DOVECOT, "ecdh-aes-256-ctr", buf,
		NULL, p2.pub, &error);
	test_assert(ret == TRUE);

	enum dcrypt_key_format format;
	enum dcrypt_key_version version;
	enum dcrypt_key_kind kind;
	enum dcrypt_key_encryption_type enc_type;
	const char *enc_hash;
	const char *key_hash;

	ret = dcrypt_key_string_get_info(str_c(buf), &format, &version,
			&kind, &enc_type, &enc_hash, &key_hash, &error);
	test_assert(ret == TRUE);
	test_assert(format == DCRYPT_FORMAT_DOVECOT);
	test_assert(version == DCRYPT_KEY_VERSION_2);
	test_assert(kind == DCRYPT_KEY_KIND_PRIVATE);
	test_assert(enc_type == DCRYPT_KEY_ENCRYPTION_TYPE_KEY);
	test_assert(enc_hash != NULL);
	test_assert(key_hash != NULL);

	dcrypt_keypair_unref(&p1);
	dcrypt_keypair_unref(&p2);

	test_end();
}

static void test_get_info_pw_encrypted(void)
{
	test_begin("test_get_info_pw_encrypted");

	struct dcrypt_keypair p1;
	i_zero(&p1);
	const char *error;
	bool ret = dcrypt_keypair_generate(&p1,
		DCRYPT_KEY_EC, 0, "secp521r1", &error);
	test_assert(ret == TRUE);

	string_t* buf = t_str_new(4096);
	ret = dcrypt_key_store_private(p1.priv,
		DCRYPT_FORMAT_DOVECOT, "aes-256-ctr", buf, "pw", NULL, &error);
	test_assert(ret == TRUE);

	enum dcrypt_key_format format;
	enum dcrypt_key_version version;
	enum dcrypt_key_kind kind;
	enum dcrypt_key_encryption_type enc_type;
	const char *enc_hash;
	const char *key_hash;

	ret = dcrypt_key_string_get_info(str_c(buf), &format, &version,
			&kind, &enc_type, &enc_hash, &key_hash, &error);
	test_assert(ret == TRUE);
	test_assert(format == DCRYPT_FORMAT_DOVECOT);
	test_assert(version == DCRYPT_KEY_VERSION_2);
	test_assert(kind == DCRYPT_KEY_KIND_PRIVATE);
	test_assert(enc_type == DCRYPT_KEY_ENCRYPTION_TYPE_PASSWORD);
	test_assert(enc_hash == NULL);
	test_assert(key_hash != NULL);

	dcrypt_keypair_unref(&p1);

	test_end();
}

static void test_password_change(void)
{
	test_begin("test_password_change");

	const char *pw1 = "first password";
	struct dcrypt_keypair orig;
	const char *error = NULL;

	bool ret = dcrypt_keypair_generate(&orig,
		DCRYPT_KEY_EC, 0, "secp521r1", &error);
	test_assert(ret == TRUE);

	string_t *buf = t_str_new(4096);
	ret = dcrypt_key_store_private(orig.priv,
		DCRYPT_FORMAT_DOVECOT, "aes-256-ctr", buf, pw1, NULL, &error);
	test_assert(ret == TRUE);

	/* load the pw-encrypted key */
	struct dcrypt_private_key *k1_priv = NULL;
	ret = dcrypt_key_load_private(&k1_priv, str_c(buf), pw1, NULL, &error);
	test_assert(ret == TRUE);

	/* encrypt a key with the pw-encrypted key k1 */
	struct dcrypt_keypair k2;
	ret = dcrypt_keypair_generate(&k2,
		DCRYPT_KEY_EC, 0, "secp521r1", &error);
	test_assert(ret == TRUE);

	string_t *buf2 = t_str_new(4096);
	struct dcrypt_public_key *k1_pub = NULL;
	dcrypt_key_convert_private_to_public(k1_priv, &k1_pub);
	ret = dcrypt_key_store_private(k2.priv,
		DCRYPT_FORMAT_DOVECOT, "ecdh-aes-256-ctr", buf2,
		NULL, k1_pub, &error);
	test_assert(ret == TRUE);

	/* change the password */
	const char *pw2 = "second password";
	string_t *buf3 = t_str_new(4096);

	/* encrypt k1 with pw2 */
	ret = dcrypt_key_store_private(k1_priv,
		DCRYPT_FORMAT_DOVECOT, "aes-256-ctr", buf3, pw2, NULL, &error);
	test_assert(ret == TRUE);

	/* load the pw2 encrypted key */
	struct dcrypt_private_key *k2_priv = NULL;
	ret = dcrypt_key_load_private(&k2_priv, str_c(buf3), pw2, NULL, &error);
	test_assert(ret == TRUE);

	/* load the key that was encrypted with pw1 using the pw2 encrypted key */
	struct dcrypt_private_key *k3_priv = NULL;
	ret = dcrypt_key_load_private(&k3_priv,
		str_c(buf2), NULL, k2_priv, &error);
	test_assert(ret == TRUE);

	dcrypt_key_unref_private(&k1_priv);
	dcrypt_key_unref_public(&k1_pub);
	dcrypt_key_unref_private(&k2_priv);
	dcrypt_key_unref_private(&k3_priv);
	dcrypt_keypair_unref(&orig);
	dcrypt_keypair_unref(&k2);

	test_end();
}

static void test_load_invalid_keys(void)
{
	test_begin("test_load_invalid_keys");

	static const struct {
		const char *key;
		const char *error;
		bool public;
	} invalid_keys[] = {
		{
			.key = "1:716:0301EB00973C4EFC8FCECA4EA33E941F50B561199A51"
			       "59BCB6C2EED9DD1D62D65E38A254979D89E28F0C28883E71EE"
			       "2AD264CD16B863FA094A8F6F69A56B62E8918040:7c9a1039e"
			       "a2e4fed73e81dd3ffc3fa22ea4a28352939adde7bf8ea858b0"
			       "0fa4f",
			.error =
				"Dovecot v1 key format uses tab to separate fields",
			.public = TRUE,
		},
		{
			.key = "2:305e301006072a8648ce3d020106052b81040026034a0002"
			       "03fcc90034fa03d6fb79a0fc8b3b43c3398f68e76029307360"
			       "cdcb9e27bb7e84b3c19dfb7244763bc4d442d216f09b7b7945"
			       "ed9d182f3156550e9ee30b237a0217dbf79d28975f31:86706"
			       "b69d1f640011a65d26a42f2ba20a619173644e1cc7475eb1d9"
			       "0966e84dc",
			.error = "key is not private",
			.public = FALSE,
		},
		/* JWT ECDSA: Missing kty */
		{
			.key = "{"
			       "\"d\":\"gSGuVf7wU1eT_QTyIuT57UgKm8gh5NYi6TaGTLOOZ28\","
			       "\"use\":\"sig\","
			       "\"crv\":\"P-256\","
			       "\"x\":\"-TjShNC76Uconyoo25WUmm9BuuDn5gmx2T14d6i5vgQ\","
			       "\"y\":\"V3zIBTnVTKY14HZP9a2lXgReyq6-EeOrCoZf76KUlEc\","
			       "\"alg\":\"ES256\""
			       "}",
			.error = "Missing kty parameter",
			.public = FALSE,
		},
		/* JWT ECDSA: Missing curve */
		{
			.key = "{"
			       "\"kty\":\"EC\","
			       "\"d\":\"gSGuVf7wU1eT_QTyIuT57UgKm8gh5NYi6TaGTLOOZ28\","
			       "\"use\":\"sig\","
			       "\"x\":\"-TjShNC76Uconyoo25WUmm9BuuDn5gmx2T14d6i5vgQ\","
			       "\"y\":\"V3zIBTnVTKY14HZP9a2lXgReyq6-EeOrCoZf76KUlEc\","
			       "\"alg\":\"ES256\""
			       "}",
			.error = "Missing crv parameter",
			.public = FALSE,
		},
		/* JWT ECDSA: Unsupported curve */
		{
			.key = "{"
			       "\"kty\":\"EC\","
			       "\"d\":\"gSGuVf7wU1eT_QTyIuT57UgKm8gh5NYi6TaGTLOOZ28\","
			       "\"use\":\"sig\","
			       "\"crv\":\"secp384k5\","
			       "\"x\":\"-TjShNC76Uconyoo25WUmm9BuuDn5gmx2T14d6i5vgQ\","
			       "\"y\":\"V3zIBTnVTKY14HZP9a2lXgReyq6-EeOrCoZf76KUlEc\","
			       "\"alg\":\"ES256\""
			       "}",
			.error = "Unsupported curve: secp384k5",
			.public = FALSE,
		},
		/* JWT ECDSA: Wrong curve for key */
		{
			.key = "{"
			       "\"kty\":\"EC\","
			       "\"d\":\"gSGuVf7wU1eT_QTyIuT57UgKm8gh5NYi6TaGTLOOZ28\","
			       "\"use\":\"sig\","
			       "\"crv\":\"P-384\","
			       "\"x\":\"-TjShNC76Uconyoo25WUmm9BuuDn5gmx2T14d6i5vgQ\","
			       "\"y\":\"V3zIBTnVTKY14HZP9a2lXgReyq6-EeOrCoZf76KUlEc\","
			       "\"alg\":\"ES256\""
			       "}",
			.error = "point is not on curve",
			.public = FALSE,
		},
		/* JWT ECDSA: Missing private key */
		{
			.key = "{"
			       "\"kty\":\"EC\","
			       "\"use\":\"sig\","
			       "\"crv\":\"P-256\","
			       "\"x\":\"-TjShNC76Uconyoo25WUmm9BuuDn5gmx2T14d6i5vgQ\","
			       "\"y\":\"V3zIBTnVTKY14HZP9a2lXgReyq6-EeOrCoZf76KUlEc\","
			       "\"alg\":\"ES256\""
			       "}",
			.error = "key is not private",
			.public = FALSE,
		},
		/* JWT ECDSA: Missing public key */
		{
			.key = "{"
			       "\"kty\":\"EC\","
			       "\"d\":\"gSGuVf7wU1eT_QTyIuT57UgKm8gh5NYi6TaGTLOOZ28\","
			       "\"use\":\"sig\","
			       "\"crv\":\"P-256\","
			       "\"alg\":\"ES256\""
			       "}",
			.error = "Missing x parameter",
			.public = FALSE,
		},
		/* JWT ECDSA: Missing x */
		{
			.key = "{"
			       "\"kty\":\"EC\","
			       "\"d\":\"gSGuVf7wU1eT_QTyIuT57UgKm8gh5NYi6TaGTLOOZ28\","
			       "\"use\":\"sig\","
			       "\"crv\":\"P-256\","
			       "\"y\":\"V3zIBTnVTKY14HZP9a2lXgReyq6-EeOrCoZf76KUlEc\","
			       "\"alg\":\"ES256\""
			       "}",
			.error = "Missing x parameter",
			.public = FALSE,
		},
		/* JWT ECDSA: Missing y */
		{
			.key = "{"
			       "\"kty\":\"EC\","
			       "\"d\":\"gSGuVf7wU1eT_QTyIuT57UgKm8gh5NYi6TaGTLOOZ28\","
			       "\"use\":\"sig\","
			       "\"crv\":\"P-256\","
			       "\"x\":\"-TjShNC76Uconyoo25WUmm9BuuDn5gmx2T14d6i5vgQ\","
			       "\"alg\":\"ES256\""
			       "}",
			.error = "Missing y parameter",
			.public = FALSE,
		},
		/* JWT ECDSA: d does not match x,y */
		{
			.key = "{"
			       "\"kty\":\"EC\","
			       "\"d\":\"I_HrrKbVygrMsHcF3jDmQzXorfnzWb9ZGgZshvjOo9k\","
			       "\"use\":\"sig\","
			       "\"crv\":\"P-256\","
			       "\"x\":\"-TjShNC76Uconyoo25WUmm9BuuDn5gmx2T14d6i5vgQ\","
			       "\"y\":\"V3zIBTnVTKY14HZP9a2lXgReyq6-EeOrCoZf76KUlEc\","
			       "\"alg\":\"ES256\""
			       "}",
#ifdef HAVE_OPENSSL3
			.error = "Private key did not match with public key",
#else
			.error = "invalid private key",
#endif
			.public = FALSE,
		},
		/* JWT ECDSA: x,y does not match d */
		{
			.key = "{"
			       "\"kty\":\"EC\","
			       "\"d\":\"gSGuVf7wU1eT_QTyIuT57UgKm8gh5NYi6TaGTLOOZ28\","
			       "\"use\":\"sig\","
			       "\"crv\":\"P-256\","
			       "\"x\":\"YlM4gDHMvdBUG7jD9rle5H2xQrYFdd2CeL_UnF9TyVQ\","
			       "\"y\":\"GNg7QEUgyjyE7DBc8ciuu9JAg9bJlaFvP2gLpexrjsw\","
			       "\"alg\":\"ES256\""
			       "}",
#ifdef HAVE_OPENSSL3
			.error = "Private key did not match with public key",
#else
			.error = "invalid private key",
#endif
			.public = FALSE,
		},
		/* JWT ECDSA: y does not match d, x */
		{
			.key = "{"
			       "\"kty\":\"EC\","
			       "\"d\":\"gSGuVf7wU1eT_QTyIuT57UgKm8gh5NYi6TaGTLOOZ28\","
			       "\"use\":\"sig\","
			       "\"crv\":\"P-256\","
			       "\"x\":\"-TjShNC76Uconyoo25WUmm9BuuDn5gmx2T14d6i5vgQ\","
			       "\"y\":\"GNg7QEUgyjyE7DBc8ciuu9JAg9bJlaFvP2gLpexrjsw\","
			       "\"alg\":\"ES256\""
			       "}",
			.error = "point is not on curve",
			.public = FALSE,
		},
		/* JWT RSA: Missing d */
		{
			.key = "{"
			       "\"p\": \"0Il4JCQvWtDxyVEHd18rqxhXzdzIaJ3Xq5311ppIXs-oNCe2G2eTAE-CRiePOE0aQ0rl0fjkEeL8kRZZa17npQ\","
			       "\"kty\": \"RSA\","
			       "\"q\": \"stp6wLoE3XI3oITZO73DkhpDpuNpZ4uMHCg8GCcj784xhLtlPF_hiPgNMgT7tS4JFHFwn7V5GEG3Rk8ThDVvPQ\","
			       "\"e\": \"AQAB\","
			       "\"use\": \"sig\","
			       "\"n\": \"kbGOl_HS6aYs8Ya2Y-OMlK8YcaGldcLanU6wF8nCI0WnedR_DnzZllDhWr7o8h0J5BKuL7Hop_8rn5zSEva213_Zpy3cE5DdrWtdpGyyz9cTceuhukvFSBfw_D4HOQdigRYwerl8Oq6kqCYDL5ui-TmYDLbL_oVdXshfMsU2vVE\""
			       "}",
			.error = "key is not private",
			.public = FALSE,
		},
		/* JWT RSA: Missing e */
		{
			.key = "{"
			       "\"p\": \"0Il4JCQvWtDxyVEHd18rqxhXzdzIaJ3Xq5311ppIXs-oNCe2G2eTAE-CRiePOE0aQ0rl0fjkEeL8kRZZa17npQ\","
			       "\"kty\": \"RSA\","
			       "\"q\": \"stp6wLoE3XI3oITZO73DkhpDpuNpZ4uMHCg8GCcj784xhLtlPF_hiPgNMgT7tS4JFHFwn7V5GEG3Rk8ThDVvPQ\","
			       "\"d\": \"CqxINudXPRiYWEU3HVAxHz9IeiKOXXcdzsJR8hwsparXnvwrJqOMyQ85ww0TQZFRBS09J29QDOaLipDRbuQ19q0c7k0ek_sIrrzx9iulSCPdrbhdw0LS48HfsJxoD5xFg8E5BtDAjnd0P3eUrtG3R1rZXpvnlMd6-kLW-WAyGnE\","
			       "\"use\": \"sig\","
			       "\"n\": \"kbGOl_HS6aYs8Ya2Y-OMlK8YcaGldcLanU6wF8nCI0WnedR_DnzZllDhWr7o8h0J5BKuL7Hop_8rn5zSEva213_Zpy3cE5DdrWtdpGyyz9cTceuhukvFSBfw_D4HOQdigRYwerl8Oq6kqCYDL5ui-TmYDLbL_oVdXshfMsU2vVE\""
			       "}",
			.error = "Missing e parameter",
			.public = FALSE,
		},
		/* JWT RSA: Missing n */
		{
			.key = "{"
			       "\"p\": \"0Il4JCQvWtDxyVEHd18rqxhXzdzIaJ3Xq5311ppIXs-oNCe2G2eTAE-CRiePOE0aQ0rl0fjkEeL8kRZZa17npQ\","
			       "\"kty\": \"RSA\","
			       "\"q\": \"stp6wLoE3XI3oITZO73DkhpDpuNpZ4uMHCg8GCcj784xhLtlPF_hiPgNMgT7tS4JFHFwn7V5GEG3Rk8ThDVvPQ\","
			       "\"d\": \"CqxINudXPRiYWEU3HVAxHz9IeiKOXXcdzsJR8hwsparXnvwrJqOMyQ85ww0TQZFRBS09J29QDOaLipDRbuQ19q0c7k0ek_sIrrzx9iulSCPdrbhdw0LS48HfsJxoD5xFg8E5BtDAjnd0P3eUrtG3R1rZXpvnlMd6-kLW-WAyGnE\","
			       "\"e\": \"AQAB\","
			       "\"use\": \"sig\""
			       "}",
			.error = "Missing n parameter",
			.public = FALSE,
		},
		/* JWT RSA: Mismatch p,q and d */
		{
			.key = "{"
			       "\"p\": \"7v5Z9uz-SES2yQ1lWTvYIqxW7B6avGJcI6W_t5c5JDzLxmT3OQ-kw9oJV7oYvFVagIVgmTgP1ymvbcfYzDSKKQ\","
			       "\"kty\": \"RSA\","
			       "\"q\": \"sdZWMrIiOa8XJFtRkHKZE5sp6PTvTH1H52Zcr7O14j39zMmR-i9GL1-uI_EQGBA0TK-zxnZ-incUm2cWirwVbw\","
			       "\"d\": \"CqxINudXPRiYWEU3HVAxHz9IeiKOXXcdzsJR8hwsparXnvwrJqOMyQ85ww0TQZFRBS09J29QDOaLipDRbuQ19q0c7k0ek_sIrrzx9iulSCPdrbhdw0LS48HfsJxoD5xFg8E5BtDAjnd0P3eUrtG3R1rZXpvnlMd6-kLW-WAyGnE\","
			       "\"e\": \"AQAB\","
			       "\"use\": \"sig\","
			       "\"n\": \"kbGOl_HS6aYs8Ya2Y-OMlK8YcaGldcLanU6wF8nCI0WnedR_DnzZllDhWr7o8h0J5BKuL7Hop_8rn5zSEva213_Zpy3cE5DdrWtdpGyyz9cTceuhukvFSBfw_D4HOQdigRYwerl8Oq6kqCYDL5ui-TmYDLbL_oVdXshfMsU2vVE\""
			       "}",
			.error = "Cannot derive rsa primes",
			.public = FALSE,
		},
		/* JWT RSA: Mismatch n and p,q,d */
		{
			.key = "{"
			       "\"p\": \"0Il4JCQvWtDxyVEHd18rqxhXzdzIaJ3Xq5311ppIXs-oNCe2G2eTAE-CRiePOE0aQ0rl0fjkEeL8kRZZa17npQ\","
			       "\"kty\": \"RSA\","
			       "\"q\": \"stp6wLoE3XI3oITZO73DkhpDpuNpZ4uMHCg8GCcj784xhLtlPF_hiPgNMgT7tS4JFHFwn7V5GEG3Rk8ThDVvPQ\","
			       "\"d\": \"CqxINudXPRiYWEU3HVAxHz9IeiKOXXcdzsJR8hwsparXnvwrJqOMyQ85ww0TQZFRBS09J29QDOaLipDRbuQ19q0c7k0ek_sIrrzx9iulSCPdrbhdw0LS48HfsJxoD5xFg8E5BtDAjnd0P3eUrtG3R1rZXpvnlMd6-kLW-WAyGnE\","
			       "\"e\": \"AQAB\","
			       "\"use\": \"sig\","
			       "\"n\": \"pgX1S7R5QI9c2Y7X6KXgUyJdOLJP3DZWBR-NR7w96rHOayKeAHKPiyg9vyGzV8rB_uePbmrnhBAZ42IDlXW_AieJGhPLYkH34d4FX8cC7mmWWXXjolajZWoW5pCg2Ilkk47R1osXGkS6Ta97ODtAvzw7PAJq1jFFPjYXVmo5RMc\""
			       "}",
			.error = "Cannot derive rsa primes",
			.public = FALSE,
		},
		/* JWT RSA: Mismatch e */
		{
			.key = "{" \
				"\"p\": \"0Il4JCQvWtDxyVEHd18rqxhXzdzIaJ3Xq5311ppIXs-oNCe2G2eTAE-CRiePOE0aQ0rl0fjkEeL8kRZZa17npQ\"," \
				"\"kty\": \"RSA\"," \
				"\"q\": \"stp6wLoE3XI3oITZO73DkhpDpuNpZ4uMHCg8GCcj784xhLtlPF_hiPgNMgT7tS4JFHFwn7V5GEG3Rk8ThDVvPQ\"," \
				"\"d\": \"CqxINudXPRiYWEU3HVAxHz9IeiKOXXcdzsJR8hwsparXnvwrJqOMyQ85ww0TQZFRBS09J29QDOaLipDRbuQ19q0c7k0ek_sIrrzx9iulSCPdrbhdw0LS48HfsJxoD5xFg8E5BtDAjnd0P3eUrtG3R1rZXpvnlMd6-kLW-WAyGnE\"," \
				"\"e\": \"AQAC\"," \
				"\"use\": \"sig\"," \
				"\"n\": \"kbGOl_HS6aYs8Ya2Y-OMlK8YcaGldcLanU6wF8nCI0WnedR_DnzZllDhWr7o8h0J5BKuL7Hop_8rn5zSEva213_Zpy3cE5DdrWtdpGyyz9cTceuhukvFSBfw_D4HOQdigRYwerl8Oq6kqCYDL5ui-TmYDLbL_oVdXshfMsU2vVE\"" \
			"}",
			.error = "Cannot derive rsa primes",
			.public = FALSE,
		},
#ifdef HAVE_X25519
		/* JWT EdDSA: Missing d */
		{
			.key = "{"
			       "\"kty\": \"OKP\","
			       "\"use\": \"sig\","
			       "\"crv\": \"X25519\","
			       "\"x\": \"JCyCLQ6SqDZbqfzu-HCmet3dQI-iGLChRcYEshx7vns\""
			       "}",
			.error = "key is not private",
			.public = FALSE,
		},
		/* JWT EdDSA: Missing x*/
		{
			.key = "{"
			       "\"kty\": \"OKP\","
			       "\"d\": \"LnPo87ilJKiaF1u6Q59QRUvxJlMs_CJshtLiB29hhlA\","
			       "\"use\": \"sig\","
			       "\"crv\": \"X25519\""
			       "}",
			.error = "Missing x parameter",
			.public = FALSE,
		},
		/* JWT EdDSA: Curve mismatch */
		{
			.key = "{"
			       "\"kty\": \"OKP\","
			       "\"d\": \"LnPo87ilJKiaF1u6Q59QRUvxJlMs_CJshtLiB29hhlA\","
			       "\"use\": \"sig\","
			       "\"crv\": \"X448\","
			       "\"x\": \"JCyCLQ6SqDZbqfzu-HCmet3dQI-iGLChRcYEshx7vns\""
			       "}",
#ifdef HAVE_OPENSSL3
			.error = "Unknown error",
#else
			.error = "key setup failed",
#endif
			.public = FALSE,
		},
#endif
	};

	for (size_t i = 0; i < N_ELEMENTS(invalid_keys); i++) {
		struct dcrypt_keypair pair;
		i_zero(&pair);
		bool ret;
		const char *error = NULL;
		if (invalid_keys[i].public) {
			ret = dcrypt_key_load_public(
				&pair.pub, invalid_keys[i].key, &error);
		} else {
			ret = dcrypt_key_load_private(&pair.priv,
						      invalid_keys[i].key, NULL,
						      NULL, &error);
		}
		test_assert_idx(ret == FALSE, i);
		test_assert_idx(error != NULL, i);
		test_assert_idx(error != NULL && strstr(error, invalid_keys[i].error) != NULL,
				i);
		if (ret)
			dcrypt_keypair_unref(&pair);
	}

	test_end();
}

static void test_raw_keys(void)
{

	test_begin("test_raw_keys");

	const char *error;
	ARRAY_TYPE(dcrypt_raw_key) priv_key;
	ARRAY_TYPE(dcrypt_raw_key) pub_key;
	pool_t pool = pool_datastack_create();

	enum dcrypt_key_type t;

	p_array_init(&priv_key, pool, 2);
	p_array_init(&pub_key, pool, 2);

	/* generate ECC key */
	struct dcrypt_keypair pair;
	i_assert(dcrypt_keypair_generate(&pair, DCRYPT_KEY_EC, 0, "prime256v1", &error));

	/* store it */
	test_assert(dcrypt_key_store_private_raw(pair.priv, pool, &t, &priv_key,
		    NULL));
	test_assert(dcrypt_key_store_public_raw(pair.pub, pool, &t, &pub_key,
		    NULL));
	dcrypt_keypair_unref(&pair);

	/* load it */
	test_assert(dcrypt_key_load_private_raw(&pair.priv, t, &priv_key,
		    NULL));
	test_assert(dcrypt_key_load_public_raw(&pair.pub, t, &pub_key,
		    NULL));

	dcrypt_keypair_unref(&pair);

	/* test load known raw private key */
	const char *curve = "prime256v1";
	const unsigned char priv_key_data[] = {
		0x16, 0x9e, 0x62, 0x36, 0xaf, 0x9c, 0xae, 0x0e, 0x71, 0xda,
		0xf2, 0x63, 0xe2, 0xe0, 0x5d, 0xf1, 0xd5, 0x35, 0x8c, 0x2b,
		0x68, 0xf0, 0x2a, 0x69, 0xc4, 0x5d, 0x3d, 0x1c, 0xde, 0xa1,
		0x9b, 0xd3
	};

	/* create buffers */
	struct dcrypt_raw_key *item;
	ARRAY_TYPE(dcrypt_raw_key) static_key;
	t_array_init(&static_key, 2);

	/* Add OID */
	buffer_t *buf = t_buffer_create(32);
	test_assert(dcrypt_name2oid(curve, buf, &error));
	item = array_append_space(&static_key);
	item->parameter = buf->data;
	item->len = buf->used;

	/* Add key data */
	item = array_append_space(&static_key);
	item->parameter = priv_key_data;
	item->len = sizeof(priv_key_data);

	/* Try load it */
	test_assert(dcrypt_key_load_private_raw(&pair.priv, t,
						&static_key, NULL));

	/* See what we got */
	buf = t_buffer_create(128);
	test_assert(dcrypt_key_store_private(pair.priv, DCRYPT_FORMAT_DOVECOT,
					     NULL, buf, NULL, NULL, NULL));
	test_assert_strcmp(str_c(buf),
			   "2:1.2.840.10045.3.1.7:0:00000020169e6236af9cae0e71d"
			   "af263e2e05df1d5358c2b68f02a69c45d3d1cdea19bd3:21d11"
			   "6b7b3e5c52e81f0437a10b0116cfafc467fb1b96e48926d0216"
			   "68fc1bea");

	/* try to load public key, too */
	const unsigned char pub_key_data[] = {
		0x04, 0xe8, 0x7c, 0x6d, 0xa0, 0x29, 0xfe, 0x5d, 0x16, 0x1a,
		0xd6, 0x6a, 0xc6, 0x1c, 0x78, 0x8a, 0x36, 0x0f, 0xfb, 0x64,
		0xe7, 0x7f, 0x58, 0x13, 0xb3, 0x80, 0x1f, 0x99, 0x45, 0xee,
		0xa9, 0x4a, 0xe2, 0xde, 0xf3, 0x88, 0xc6, 0x37, 0x72, 0x7f,
		0xbe, 0x97, 0x02, 0x94, 0xb2, 0x21, 0x60, 0xa4, 0x98, 0x4e,
		0xfb, 0x46, 0x19, 0x61, 0x4c, 0xc5, 0xe1, 0x9f, 0xe9, 0xb2,
		0xd2, 0x4d, 0xae, 0x83, 0x4b
	};

	array_clear(&static_key);

	/* Add OID */
	buf = t_buffer_create(32);
	test_assert(dcrypt_name2oid(curve, buf, &error));
	item = array_append_space(&static_key);
	item->parameter = buf->data;
	item->len = buf->used;

	/* Add key data */
	item = array_append_space(&static_key);
	item->parameter = pub_key_data;
	item->len = sizeof(pub_key_data);

	/* See what we got */
	test_assert(dcrypt_key_load_public_raw(&pair.pub, t,
					       &static_key, NULL));
	buf = t_buffer_create(128);
	test_assert(dcrypt_key_store_public(pair.pub, DCRYPT_FORMAT_DOVECOT,
					    buf, NULL));
	test_assert_strcmp(str_c(buf),
		"2:3039301306072a8648ce3d020106082a8648ce3d03010703220003e87c6d"
		"a029fe5d161ad66ac61c788a360ffb64e77f5813b3801f9945eea94ae2:21d"
		"116b7b3e5c52e81f0437a10b0116cfafc467fb1b96e48926d021668fc1bea");
	dcrypt_keypair_unref(&pair);

	test_end();
}

static void test_sign_verify_rsa(void)
{
	const char *error = NULL;
	bool valid;
	struct dcrypt_private_key *priv_key = NULL;
	struct dcrypt_public_key *pub_key = NULL;

	buffer_t *signature =
		buffer_create_dynamic(pool_datastack_create(), 128);
	const char *data = "signed data";

	test_begin("sign and verify (rsa)");
	const char *key =
"-----BEGIN PRIVATE KEY-----\n"
"MIICdwIBADANBgkqhkiG9w0BAQEFAASCAmEwggJdAgEAAoGBALz2rTYj017MEtD6\n"
"i2flctgTtL4awpTPn2iCvjkMD/owj2N7LRbnpJ5ZDUUkPW8OEDH9NEEx86aFwg+w\n"
"GNzmxqRg5rA92iKouM4iU76IfCdtuYu4yyq57T2+C9mwqO5OvYXkM4VBjjcGr813\n"
"7huMcki104znz7HADYj/y8Nu0jyPAgMBAAECgYEAkJStMx92OrIqM3t/7p7AoFNz\n"
"l4EiIHo7ndtrcHqqPuOo0pUMitnyOrYoUR7JYo+AFL+Hm9p8co0lTpuOanaoxQk8\n"
"Hs9MDzvp4OjRyr0+mVSqKGJOVckXA1Bi0X6jbtOjm3bn7mp1ICPrnv6VB8VP1ef1\n"
"/NgcOai1RHEfXQWAWQECQQD7s3LqUFN5vdYuc/RQ98/NAuKUSvy7zU8tZ7r1Ea2w\n"
"RoxAcakc6Xh75u+9VhsbVyDHDEjWbTW5H2uqkPeotR2tAkEAwDDpS83xH6ilhNnP\n"
"Cors2WKKXZBkw+ZczThJXWIWrbo0zrTDYWYeo46HQRulJawW0iDEkVahk62uC7Go\n"
"Im5SqwJAXcShd/dK0dzOEOozx4I6kPaVMIerFc/Lwm+Vb70RRs1RbKSrStETiJ0l\n"
"DRUp7gqMdHr4G6H91KSG+Lke+mPW1QJAdG8tZ5dktWFepZWvMRvpUem5GeYYpfYx\n"
"0sJ+7+w1ARsGUxSAKcnMVhpLJs6wxpnzWWowrDxntyhJgRwoWHOt8QJBAPuX7gGH\n"
"Lxm7PpWgYYhnAiHGQmsiYEWZpTDHw3qODbSyANFjAKgaQZ3sHy4gdksmhbNJK60e\n"
"K7mLk9hTLlVPXJM=\n"
"-----END PRIVATE KEY-----";

	test_assert(dcrypt_key_load_private(&priv_key,
		key, NULL, NULL, &error));
	if (priv_key == NULL)
		i_fatal("%s", error);
	dcrypt_key_convert_private_to_public(priv_key, &pub_key);
	test_assert(dcrypt_sign(priv_key, "sha256", DCRYPT_SIGNATURE_FORMAT_DSS,
		 data, strlen(data), signature, 0, &error));
	/* verify signature */
	test_assert(dcrypt_verify(pub_key, "sha256", DCRYPT_SIGNATURE_FORMAT_DSS,
		 data, strlen(data),
		 signature->data, signature->used, &valid, 0, &error) && valid);

	dcrypt_key_unref_public(&pub_key);
	dcrypt_key_unref_private(&priv_key);

	test_end();
}

static void test_sign_verify_ecdsa(void)
{
	const char *error = NULL;
	bool valid;
	struct dcrypt_private_key *priv_key = NULL;
	struct dcrypt_public_key *pub_key = NULL;

	buffer_t *signature =
		buffer_create_dynamic(pool_datastack_create(), 128);
	const char *data = "signed data";

	test_begin("sign and verify (ecdsa)");
	const char *key =
"-----BEGIN PRIVATE KEY-----\n"
"MIGHAgEAMBMGByqGSM49AgEGCCqGSM49AwEHBG0wawIBAQQgZ4AMMyJ9XDl5lKM2\n"
"vusbT1OQ6VzBWBkB3/4syovaKtyhRANCAAQHTR+6L2qMh5fdcMZF+Y1rctBsq8Oy\n"
"7jZ4uV+MiuaoGNQ5sTxlcv6ETX/XrEDq4S/DUhFKzQ6u9VXYZImvRCT1\n"
"-----END PRIVATE KEY-----";

	test_assert(dcrypt_key_load_private(&priv_key,
		key, NULL, NULL, &error));
	if (priv_key == NULL)
		i_fatal("%s", error);
	dcrypt_key_convert_private_to_public(priv_key, &pub_key);
	test_assert(dcrypt_sign(priv_key, "sha256", DCRYPT_SIGNATURE_FORMAT_DSS,
		data, strlen(data), signature, 0, &error));
	/* verify signature */
	test_assert(dcrypt_verify(pub_key, "sha256", DCRYPT_SIGNATURE_FORMAT_DSS,
		data, strlen(data), signature->data,
		signature->used, &valid, 0, &error) && valid);

	dcrypt_key_unref_public(&pub_key);
	dcrypt_key_unref_private(&priv_key);

	test_end();
}

static void test_sign_verify_x962(void)
{
	const char *error = NULL;
	bool valid;
	struct dcrypt_private_key *priv_key = NULL;
	struct dcrypt_public_key *pub_key = NULL;

	buffer_t *signature =
		buffer_create_dynamic(pool_datastack_create(), 128);
	const char *data = "signed data";

	test_begin("sign and verify (x9.62)");
	const char *key =
"-----BEGIN PRIVATE KEY-----\n"
"MIGHAgEAMBMGByqGSM49AgEGCCqGSM49AwEHBG0wawIBAQQgZ4AMMyJ9XDl5lKM2\n"
"vusbT1OQ6VzBWBkB3/4syovaKtyhRANCAAQHTR+6L2qMh5fdcMZF+Y1rctBsq8Oy\n"
"7jZ4uV+MiuaoGNQ5sTxlcv6ETX/XrEDq4S/DUhFKzQ6u9VXYZImvRCT1\n"
"-----END PRIVATE KEY-----";

	test_assert(dcrypt_key_load_private(&priv_key,
		key, NULL, NULL, &error));
	if (priv_key == NULL)
		i_fatal("%s", error);
	dcrypt_key_convert_private_to_public(priv_key, &pub_key);
	test_assert(dcrypt_sign(priv_key, "sha256", DCRYPT_SIGNATURE_FORMAT_X962,
		data, strlen(data), signature, 0, &error));
	/* verify signature */
	test_assert(dcrypt_verify(pub_key, "sha256", DCRYPT_SIGNATURE_FORMAT_X962,
		data, strlen(data), signature->data,
		signature->used, &valid, 0, &error) && valid);

	dcrypt_key_unref_public(&pub_key);
	dcrypt_key_unref_private(&priv_key);

	test_end();
}

static void test_static_verify_ecdsa(void)
{
	test_begin("static verify (ecdsa)");
	const char *input = "hello, world";
	const char *priv_key_pem =
"-----BEGIN PRIVATE KEY-----\n"
"MGcCAQAwEwYHKoZIzj0CAQYIKoZIzj0DAQcETTBLAgEBBCC25AkD65uhlZXCAdwN\n"
"yLJV2ui8A/CUyqyEMrezvwgMO6EkAyIAAybRUR3MsH0+0PQcDwkrXOJ9aePwzTQV\n"
"DN51+n1JCxbI\n"
"-----END PRIVATE KEY-----";
	const char *pub_key_pem =
"-----BEGIN PUBLIC KEY-----\n"
"MDkwEwYHKoZIzj0CAQYIKoZIzj0DAQcDIgADJtFRHcywfT7Q9BwPCStc4n1p4/DN\n"
"NBUM3nX6fUkLFsg=\n"
"-----END PUBLIC KEY-----";

	const unsigned char sig[] = {
		0x30,0x45,0x02,0x20,0x2c,0x76,0x20,0x5e,0xfc,0xa6,0x9e,0x16,
		0x44,0xb3,0xbc,0xbf,0xcc,0x43,0xc1,0x08,0x76,0x4a,0xe8,0x60,
		0xc5,0x9b,0x99,0x20,0x5b,0x44,0x33,0x5c,0x38,0x84,0x63,0xcb,
		0x02,0x21,0x00,0xa3,0x67,0xed,0x57,0xbf,0x59,0x46,0xb7,0x0c,
		0x7b,0xec,0x4f,0x78,0x14,0xec,0xfa,0x8d,0xa2,0x85,0x48,0xea,
		0xe1,0xaf,0x9e,0xbf,0x04,0xac,0x0e,0x41,0xfe,0x84,0x0e
	};

	struct dcrypt_keypair pair;
	bool valid;
	const char *error;

	i_zero(&pair);
	/* static key test */
	test_assert(dcrypt_key_load_public(&pair.pub, pub_key_pem, &error));
	test_assert(dcrypt_key_load_private(&pair.priv, priv_key_pem, NULL, NULL, &error));
	/* validate signature */
	test_assert(dcrypt_verify(pair.pub, "sha256", DCRYPT_SIGNATURE_FORMAT_DSS,
				  input, strlen(input),
				  sig, sizeof(sig), &valid, 0, &error) &&
		    valid == TRUE);

	dcrypt_keypair_unref(&pair);

	test_end();
}

static void test_jwk_key(const char *jwk_key_json_in, const char *jwk_key_json_out,
			 const char *pem_key)
{
	const char *error ATTR_UNUSED;
	struct dcrypt_keypair pair;
	buffer_t *pem = t_buffer_create(256);
	i_zero(&pair);

	test_assert(dcrypt_key_load_public(&pair.pub, jwk_key_json_in, &error));
	test_assert(dcrypt_key_load_private(&pair.priv, jwk_key_json_in, NULL, NULL, &error));

	/* test accessors */
	test_assert_strcmp(dcrypt_key_get_id_public(pair.pub), "123");
	test_assert(dcrypt_key_get_usage_public(pair.pub) == DCRYPT_KEY_USAGE_SIGN);

	/* make sure we got the right key */
	test_assert(dcrypt_key_store_public(pair.pub, DCRYPT_FORMAT_PEM, pem, &error));
	const char *pem_result = str_c(pem);
	if (pem_result[strlen(pem_result)-1] != '\n')
		str_append_c(pem, '\n');
	test_assert_strcmp(str_c(pem), pem_key);

	i_assert(pair.priv != NULL);

	str_truncate(pem, 0);
	test_assert(dcrypt_key_store_private(pair.priv, DCRYPT_FORMAT_JWK, NULL, pem, NULL, NULL, &error));
	test_assert_strcmp(str_c(pem), jwk_key_json_out);

	dcrypt_keypair_unref(&pair);
}

static void test_jwk_keys(void)
{
	/* Make sure to get PEM output using something else */
	struct {
		const char *json_in;
		const char *json_out;
		const char *pem;
	} cases[] = {
		{
			.json_in = "{\"kty\":\"EC\","
				"\"crv\":\"P-256\","
				"\"x\":\"Kp0Y4-Wpt-D9t_2XenFIj0LmvaZByLG69yOisek4aMI\","
				"\"y\":\"wjEPB5BhH5SRPw1cCN5grWrLCphrW19fCFR8p7c9O5o\","
				"\"use\":\"sig\","
				"\"kid\":\"123\","
				"\"d\":\"Po2z9rs86J2Qb_xWprr4idsWNPlgKf3G8-mftnE2ync\"}",
			.json_out = "{\"kty\":\"EC\","
				"\"crv\":\"P-256\","
				"\"x\":\"Kp0Y4-Wpt-D9t_2XenFIj0LmvaZByLG69yOisek4aMI\","
				"\"y\":\"wjEPB5BhH5SRPw1cCN5grWrLCphrW19fCFR8p7c9O5o\","
				"\"use\":\"sig\","
				"\"kid\":\"123\","
				"\"d\":\"Po2z9rs86J2Qb_xWprr4idsWNPlgKf3G8-mftnE2ync\"}",
			.pem = "-----BEGIN PUBLIC KEY-----\n"
			       "MFkwEwYHKoZIzj0CAQYIKoZIzj0DAQcDQgAEKp0Y4+Wpt+D9t/2XenFIj0LmvaZB\n"
			       "yLG69yOisek4aMLCMQ8HkGEflJE/DVwI3mCtassKmGtbX18IVHyntz07mg==\n"
			       "-----END PUBLIC KEY-----\n",
		},
		{ .json_in = "{\"kty\":\"RSA\","
			  "\"n\":\"vvznTCNpPXQW_HND7U3gGEzSiu_kgRrv2fUCD1HqycgLlz2bToo"
			  "OQjPLnx-2I1d6kw4PjSCGnLxVRMkFF7IK0SoJ1pN5vYbTX3R3Ns"
			  "D2WnQQubjLiQKlj7S18n-jyL7T4-hDGRG4tqEa_5LwAptooOD64"
			  "3JeJJYF8scVeKNYtR8\","
			  "\"e\":\"AQAB\","
			  "\"use\":\"sig\","
			  "\"kid\":\"123\","
			  "\"d\":\"igf0DpYFKHHvbvLLZAWFcWqMO_fW2Owj7w1hOLtGiiD3J45R4Xhr"
			  "h7MxdcaQd4hwwTlHSgL45uxCYB08ffyiTXq9RQyiA9bZC8Xz9gP"
			  "MzjzztG7uCY8us24wu_B0vdi-UPcV8Qe3P7zu2nlpvJFMmnW5C9"
			  "0sWZO--MwshVWtjlk\"}",
		  .json_out = "{\"kty\":\"RSA\","
			  "\"n\":\"vvznTCNpPXQW_HND7U3gGEzSiu_kgRrv2fUCD1HqycgLlz2bTooOQjPLnx"
			  "-2I1d6kw4PjSCGnLxVRMkFF7IK0SoJ1pN5vYbTX3R3NsD2WnQQubjLiQKlj7S18n-j"
			  "yL7T4-hDGRG4tqEa_5LwAptooOD643JeJJYF8scVeKNYtR8\","
			  "\"e\":\"AQAB\",\"use\":\"sig\",\"kid\":\"123\","
			  "\"d\":\"igf0DpYFKHHvbvLLZAWFcWqMO_fW2Owj7w1hOLtGiiD3J45R4Xhrh7Mxdca"
			  "Qd4hwwTlHSgL45uxCYB08ffyiTXq9RQyiA9bZC8Xz9gPMzjzztG7uCY8us24wu_B0vd"
			  "i-UPcV8Qe3P7zu2nlpvJFMmnW5C90sWZO--MwshVWtjlk\",\"p\":\"7WD6fHlqSGf"
			  "ukEULSrEwD77Roxlhzmb-FuCq-wNUUvphOlxIzWzT3p0et1PkgSWhmax2QAzLRaS1ee"
			  "XhjJYWOw\",\"q\":\"zfhOeQ-TN1hrAsyxtWTrNe45HxThb_He8xJm5cOiGa85gEZF"
			  "6mmawWsZiXMmJ9UTMC0j8ZJ09Y3U8bUU2lnabQ\",\"dp\":\"mB2WRt_TYPThJqhoF"
			  "QQ4xU5FrtvcFlVfrC9qwhIfHlF-rtRmfuWnW7eZ8GcdPjlsNjsTR_Yq6MUk2imbAOlI"
			  "8w\",\"dq\":\"Xe9t0paA3I_tlgRG0-SnxRvVX1CFlClqNc9hsE4toqsgfVkPT95D3"
			  "wx6RA6JC0eJDcK4jtbtkoPR5z5fuUmbbQ\",\"qi\":\"YAowniOLomk52oiRbA3o0B"
			  "QwRKAPbXtRBYJbxsLL4XuISWcvQ6II54D6uziqyjKc4VifvngRC3mEmEyGaEudFA\"}",
		  .pem = "-----BEGIN PUBLIC KEY-----\n"
			 "MIGfMA0GCSqGSIb3DQEBAQUAA4GNADCBiQKBgQC+/OdMI2k9dBb8c0PtTeAYTNKK\n"
			 "7+SBGu/Z9QIPUerJyAuXPZtOig5CM8ufH7YjV3qTDg+NIIacvFVEyQUXsgrRKgnW\n"
			 "k3m9htNfdHc2wPZadBC5uMuJAqWPtLXyf6PIvtPj6EMZEbi2oRr/kvACm2ig4Prj\n"
			 "cl4klgXyxxV4o1i1HwIDAQAB\n"
			 "-----END PUBLIC KEY-----\n" },
		{.json_in = "{" \
			"\"p\": \"3sx9h7zkPBGs0cnvEFLABeEZ8ew4Jdh1y2r-coJRmPy2rX"
			"0fh4kw2trqYZirGUqOj4Gz6yf6-_nB3W4QHZamLdl1zADHuV-OM6Tk2"
			"DTVctgbwasXnFjvIgOh6FZZyWXhgSnoLdwUTRjDyDzQqOZ0ttb8mnPD"
			"ZmXFyM2GnAu4CSk\","
			"\"kty\": \"RSA\","
			"\"q\": \"lMrUzcLmjz_yUbFx7c4rdO0KYQ6GU7hZ5K2LjEOM4l3OLw"
			"EBMxm_CeS5_qZhiOgbKklovlu6hGuxzn0asPax9EhpDt8W3PYZoQjYc"
			"2SwtOuB7wudtZMFHX_L19Tv6Q3EN8fkqQFGoiiRDrPi4MePy-MNBbBD"
			"3otbWIg65fmqbkk\","
			"\"d\": \"O5jrumGNlc3BOfyTUxYGlZPvgYA-qII64dsDwXtTwbqmwi"
			"63km_ij7yVZiMX8oSOkR5UVwK0VsdX4Zq6LPCjeg80Xjd-noYwQ9A5h"
			"AW1YNKDN5IMYqIPXSF0rPpbwaGzLUPToZORblqKkrOfCuvkUB9RY7A1"
			"fyYxad7b9I178R3RiT9pyfC_8axEBnkXjfo_HehBkGKK-8I9cetxzDA"
			"8xEJekja1V5nnzWq7_fO2VtEu5L_W-JxAtPWT-Hh484OzZrOmZo93HW"
			"vml5D7ezJMslTx90hHkxqf66c0x7gmmLsU8GmI5yBsZitz5lQrYR6jY"
			"nfsm3Ye87VcfwMMUa1qgQ\","
			"\"e\": \"AQAB\","
			"\"use\": \"sig\","
			"\"kid\": \"123\","
			"\"qi\": \"JWvEuWge1CB6lrFsBHtco3pfC-xUOBtQArH7H3bGH5I_b"
			"Ewxqvtnau3WH89DOXDoZsKBIuuoIl_rW9640pRpp9UOoLrE7jGqevDj"
			"mcq2ZwKMIGp9XeAs2zMm08-sQmFp6NAfhjFhBhvH2ITqrLs49cHNvtL"
			"g8WVpiDJRnHEgKSQ\","
			"\"dp\": \"ICgdmiDOREk8y068_XskEfUqXHt-ox-56LE5pmdexZj7-"
			"NBNY6-OaJgeKhXx5AWZy-aphDBSDlo---mt08dxlr6DPP2D1iKPkK6l"
			"BPujLx836lz6XGuNoDgr_y-vZ90Xjh_xTeUs3O_NGjKE30vb3qPq85P"
			"vyPC5ekEHw7ABUPk\","
			"\"alg\": \"RS256\","
			"\"dq\": \"RipUKefkA9967O1JtYPI2G3DvDs2OxqvQXhZWz6rnD_yM"
			"BZAM5HLleXHk_9v9TjHPqy5eTMWhMWoZqB2Ssc66eCPslSfmnlvYpIi"
			"SGBOODLq5ghLScnX2q5eORyQOg2k300jVlNktKl-pjlMHwXcmKAsjuc"
			"tSi_bVqd_Zt3Scgk\","
			"\"n\": \"gX6_IfGjjHZozSzXlGPTwoEE6v_zTyDGB_Xc1P6aAZUHFe"
			"1gV8pD_6c6-i6HeWR79zbtL6QGH6OCQdnn_pkVh7zmxS4yMfsz6NmqL"
			"S5NftG-Uw1tRhxMG-nypPRyPd6IO4ozeujAt25_htnfOdMlQp-uAJc5"
			"Lu7pM_8qr-g9O-Q1ih-FBhGp8xbyEvDw4VRtr1OyZsHDPV9f35QXyny"
			"PqO-oeCEqqDoWEnwSgbDRek93m3gnsYjvti_3VsaH1YtjfU6K-ZXhbC"
			"xNxhhOo8Zr-ZxEVIs_Ck6dXttuCPA5enf0fREsw4fP_gY2RR5b6Lv7E"
			"mdR2MjOB9Pg87RUYaQ6sQ\""
			"}",
		.json_out = "{\"kty\":\"RSA\",\"n\":\"gX6_IfGjjHZozSzXlGPTwoEE6v_zTyDGB_Xc1P6aA"
			"ZUHFe1gV8pD_6c6-i6HeWR79zbtL6QGH6OCQdnn_pkVh7zmxS4yMfsz6NmqLS5NftG-Uw1"
			"tRhxMG-nypPRyPd6IO4ozeujAt25_htnfOdMlQp-uAJc5Lu7pM_8qr-g9O-Q1ih-FBhGp8"
			"xbyEvDw4VRtr1OyZsHDPV9f35QXynyPqO-oeCEqqDoWEnwSgbDRek93m3gnsYjvti_3Vsa"
			"H1YtjfU6K-ZXhbCxNxhhOo8Zr-ZxEVIs_Ck6dXttuCPA5enf0fREsw4fP_gY2RR5b6Lv7E"
			"mdR2MjOB9Pg87RUYaQ6sQ\","
			"\"e\":\"AQAB\",\"use\":\"sig\",\"kid\":\"123\","
			"\"d\":\"O5jrumGNlc3BOfyTUxYGlZPvgYA-qII64dsDwXtTwbqmwi63km_ij7yVZiMX8o"
			"SOkR5UVwK0VsdX4Zq6LPCjeg80Xjd-noYwQ9A5hAW1YNKDN5IMYqIPXSF0rPpbwaGzLUPT"
			"oZORblqKkrOfCuvkUB9RY7A1fyYxad7b9I178R3RiT9pyfC_8axEBnkXjfo_HehBkGKK-8"
			"I9cetxzDA8xEJekja1V5nnzWq7_fO2VtEu5L_W-JxAtPWT-Hh484OzZrOmZo93HWvml5D7"
			"ezJMslTx90hHkxqf66c0x7gmmLsU8GmI5yBsZitz5lQrYR6jYnfsm3Ye87VcfwMMUa1qgQ\","
			"\"p\":\"3sx9h7zkPBGs0cnvEFLABeEZ8ew4Jdh1y2r-coJRmPy2rX0fh4kw2trqYZirGU"
			"qOj4Gz6yf6-_nB3W4QHZamLdl1zADHuV-OM6Tk2DTVctgbwasXnFjvIgOh6FZZyWXhgSno"
			"LdwUTRjDyDzQqOZ0ttb8mnPDZmXFyM2GnAu4CSk\",\"q\":\"lMrUzcLmjz_yUbFx7c4r"
			"dO0KYQ6GU7hZ5K2LjEOM4l3OLwEBMxm_CeS5_qZhiOgbKklovlu6hGuxzn0asPax9EhpDt"
			"8W3PYZoQjYc2SwtOuB7wudtZMFHX_L19Tv6Q3EN8fkqQFGoiiRDrPi4MePy-MNBbBD3otb"
			"WIg65fmqbkk\",\"dp\":\"ICgdmiDOREk8y068_XskEfUqXHt-ox-56LE5pmdexZj7-NB"
			"NY6-OaJgeKhXx5AWZy-aphDBSDlo---mt08dxlr6DPP2D1iKPkK6lBPujLx836lz6XGuNo"
			"Dgr_y-vZ90Xjh_xTeUs3O_NGjKE30vb3qPq85PvyPC5ekEHw7ABUPk\",\"dq\":\"RipU"
			"KefkA9967O1JtYPI2G3DvDs2OxqvQXhZWz6rnD_yMBZAM5HLleXHk_9v9TjHPqy5eTMWhM"
			"WoZqB2Ssc66eCPslSfmnlvYpIiSGBOODLq5ghLScnX2q5eORyQOg2k300jVlNktKl-pjlM"
			"HwXcmKAsjuctSi_bVqd_Zt3Scgk\",\"qi\":\"JWvEuWge1CB6lrFsBHtco3pfC-xUOBt"
			"QArH7H3bGH5I_bEwxqvtnau3WH89DOXDoZsKBIuuoIl_rW9640pRpp9UOoLrE7jGqevDjm"
			"cq2ZwKMIGp9XeAs2zMm08-sQmFp6NAfhjFhBhvH2ITqrLs49cHNvtLg8WVpiDJRnHEgKSQ\"}",
		.pem = "-----BEGIN PUBLIC KEY-----\n" \
			"MIIBIjANBgkqhkiG9w0BAQEFAAOCAQ8AMIIBCgKCAQEAgX6/IfGjjHZozSzXlGPT\n" \
			"woEE6v/zTyDGB/Xc1P6aAZUHFe1gV8pD/6c6+i6HeWR79zbtL6QGH6OCQdnn/pkV\n" \
			"h7zmxS4yMfsz6NmqLS5NftG+Uw1tRhxMG+nypPRyPd6IO4ozeujAt25/htnfOdMl\n" \
			"Qp+uAJc5Lu7pM/8qr+g9O+Q1ih+FBhGp8xbyEvDw4VRtr1OyZsHDPV9f35QXynyP\n" \
			"qO+oeCEqqDoWEnwSgbDRek93m3gnsYjvti/3VsaH1YtjfU6K+ZXhbCxNxhhOo8Zr\n" \
			"+ZxEVIs/Ck6dXttuCPA5enf0fREsw4fP/gY2RR5b6Lv7EmdR2MjOB9Pg87RUYaQ6\n" \
			"sQIDAQAB\n" \
			"-----END PUBLIC KEY-----\n", },
#ifdef HAVE_X25519
		{ .json_in = "{\"kty\":\"OKP\","
			  "\"crv\":\"Ed25519\","
			  "\"x\":\"xq1Sh-6NVxbYbfZFKMkMUnH10oNzTml2urMMm7vTOpQ\","
			  "\"use\":\"sig\","
			  "\"kid\":\"123\","
			  "\"d\":\"8oIOduAeYeMtuM1Vd0Iu4Hd9ymFyTfOqpRtsFDWmlOU\"}",
		.json_out = "{\"kty\":\"OKP\","
			  "\"crv\":\"Ed25519\","
			  "\"x\":\"xq1Sh-6NVxbYbfZFKMkMUnH10oNzTml2urMMm7vTOpQ\","
			  "\"use\":\"sig\","
			  "\"kid\":\"123\","
			  "\"d\":\"8oIOduAeYeMtuM1Vd0Iu4Hd9ymFyTfOqpRtsFDWmlOU\"}",
		  .pem = "-----BEGIN PUBLIC KEY-----\n"
			 "MCowBQYDK2VwAyEAxq1Sh+6NVxbYbfZFKMkMUnH10oNzTml2urMMm7vTOpQ=\n"
			 "-----END PUBLIC KEY-----\n" },
#endif
	};

	test_begin("test_jwk_keys");

	for (size_t i = 0; i < N_ELEMENTS(cases); i++)
		test_jwk_key(cases[i].json_in, cases[i].json_out, cases[i].pem);

	test_end();
}

static void test_static_verify_rsa(void)
{
	const char *error = NULL;
	bool valid;
	struct dcrypt_public_key *pub_key = NULL;

	test_begin("static verify (rsa)");
	const char *data = "test signature input\n";
	const unsigned char sig[] = {
		0x6f,0x1b,0xfb,0xdd,0xdb,0xb1,0xcd,0x6f,0xf1,0x1b,
		0xb8,0xad,0x71,0x75,0x6c,0x87,0x22,0x11,0xe4,0xc3,
		0xe7,0xca,0x15,0x04,0xda,0x98,0xab,0x07,0x27,0xcc,
		0x5a,0x4d,0xab,0xac,0x37,0x7a,0xff,0xd2,0xdf,0x37,
		0x58,0x37,0x53,0x46,0xd5,0x6d,0x9d,0x73,0x83,0x90,
		0xea,0x5e,0x2c,0xc7,0x51,0x9e,0xc4,0xda,0xc5,0x7d,
		0xa5,0xcd,0xb7,0xd7,0x41,0x23,0x6d,0xb9,0x6d,0xe0,
		0x99,0xa1,0x63,0x6b,0x60,0x5f,0x15,0x5b,0xda,0x21,
		0x17,0x4c,0x37,0x68,0x67,0x7f,0x8e,0x02,0x93,0xd2,
		0x86,0xdd,0xe5,0xa7,0xc3,0xd9,0x93,0x8b,0x0c,0x56,
		0x1d,0x5c,0x60,0x63,0x3e,0x8b,0xbe,0x1f,0xb2,0xe7,
		0x7f,0xe5,0x66,0x6f,0xcd,0x2b,0x0c,0x02,0x2a,0x12,
		0x96,0x86,0x66,0x00,0xff,0x12,0x8a,0x79
	};
	const char *key =
"-----BEGIN PUBLIC KEY-----\n"
"MIGfMA0GCSqGSIb3DQEBAQUAA4GNADCBiQKBgQC89q02I9NezBLQ+otn5XLYE7S+\n"
"GsKUz59ogr45DA/6MI9jey0W56SeWQ1FJD1vDhAx/TRBMfOmhcIPsBjc5sakYOaw\n"
"PdoiqLjOIlO+iHwnbbmLuMsque09vgvZsKjuTr2F5DOFQY43Bq/Nd+4bjHJItdOM\n"
"58+xwA2I/8vDbtI8jwIDAQAB\n"
"-----END PUBLIC KEY-----";

	test_assert(dcrypt_key_load_public(&pub_key, key, &error));
	if (pub_key == NULL)
		i_fatal("%s", error);
	test_assert(dcrypt_verify(pub_key, "sha256", DCRYPT_SIGNATURE_FORMAT_DSS,
		data, strlen(data),
		sig, sizeof(sig), &valid, DCRYPT_PADDING_RSA_PKCS1, &error) &&
		valid);
	dcrypt_key_unref_public(&pub_key);

	test_end();
}

/* Sample values from RFC8292 */
static void test_static_verify_ecdsa_x962(void)
{
	const char *error = NULL;
	bool valid;
	struct dcrypt_public_key *pub_key = NULL;

	test_begin("static verify (ecdsa x9.62)");
	const char *data =
		"eyJ0eXAiOiJKV1QiLCJhbGciOiJFUzI1NiJ9.eyJhdWQiOiJodHRwczovL3B1c"
		"2guZXhhbXBsZS5uZXQiLCJleHAiOjE0NTM1MjM3NjgsInN1YiI6Im1haWx0bzp"
		"wdXNoQGV4YW1wbGUuY29tIn0";
	const unsigned char sig[] = {
		0x8b,0x70,0x98,0x6f,0xbb,0x78,0xc5,0xfc,0x42,0x0e,0xab,
		0xa9,0xb4,0x53,0x9e,0xa4,0x2f,0x46,0x02,0xef,0xc7,0x2c,
		0x69,0x0c,0x94,0xcb,0x82,0x19,0x22,0xb6,0xae,0x98,0x94,
		0x7e,0x72,0xbd,0xa2,0x31,0x70,0x0d,0x76,0xf5,0x26,0xb1,
		0x2b,0xb6,0x6c,0xac,0x6b,0x33,0x63,0x8e,0xf5,0xb6,0x2f,
		0xd3,0xa4,0x49,0x21,0xf3,0xbe,0x80,0xf5,0xa0
	};
	const char *key =
"-----BEGIN PUBLIC KEY-----\n"
"MFkwEwYHKoZIzj0CAQYIKoZIzj0DAQcDQgAEDUfHPKLVFQzVvnCPGyfucbECzPDa\n"
"7rWbXriLcysAjEcXpgrmHhINiJz51G5T9EI8J8Dlqr2iNLCTljYSYKUE+w==\n"
"-----END PUBLIC KEY-----";

	test_assert(dcrypt_key_load_public(&pub_key, key, &error));
	if (pub_key == NULL)
		i_fatal("%s", error);
	test_assert(dcrypt_verify(pub_key, "sha256", DCRYPT_SIGNATURE_FORMAT_X962,
		data, strlen(data),
		sig, sizeof(sig), &valid, DCRYPT_PADDING_RSA_PKCS1, &error) &&
		valid);
	dcrypt_key_unref_public(&pub_key);

	test_end();
}

#ifdef HAVE_X25519
static void test_sign_verify_ed25519(void)
{
	const char *error = NULL;
	bool valid, ret;
	struct dcrypt_keypair pair;
	buffer_t *signature =
		buffer_create_dynamic(pool_datastack_create(), 128);
	const char *data = "signed data";

	test_begin("sign and verify (ed25519)");

	ret = dcrypt_keypair_generate(&pair, DCRYPT_KEY_EC, 0, "ED25519", &error);
	if (!ret)
		i_panic("%s", error);

	test_assert(dcrypt_sign(pair.priv, "sha256", DCRYPT_SIGNATURE_FORMAT_DSS,
		 data, strlen(data), signature, 0, &error));
	/* verify signature */
	test_assert(dcrypt_verify(pair.pub, "sha256", DCRYPT_SIGNATURE_FORMAT_DSS,
		 data, strlen(data),
		 signature->data, signature->used, &valid, 0, &error) && valid);

	dcrypt_keypair_unref(&pair);

	test_end();
}

static void test_static_verify_ed25519(void)
{
	const char *error = NULL;
	bool valid, ret;
	struct dcrypt_public_key *pub;
	const char *data = "signed data";
	const unsigned char sig[] = {
		0xf6,0xc5,0xf9,0x6e,0x6c,0x42,0x6d,0xa8,0xbc,0x9f,0xc8,0xbe,
		0x87,0x17,0x38,0x40,0xd9,0x5b,0x4b,0xee,0xba,0x64,0x1a,0xba,
		0xb2,0xac,0x94,0x8c,0x25,0xd5,0x2b,0x1f,0x98,0x73,0x98,0x40,
		0x85,0x33,0xfa,0xb9,0x40,0xd6,0x75,0x61,0x29,0xaa,0xcb,0xf7,
		0x69,0xa4,0x93,0x21,0xa2,0x64,0x9b,0xc2,0xcd,0x62,0x95,0x42,
		0xea,0x93,0x6f,0x07,
	};
	const char *key =
"-----BEGIN PUBLIC KEY-----\n"
"MCowBQYDK2VwAyEAPfeu6ItbVmVPUV/nYYHvV/aVheD7iVUWO9/POgcCyYM=\n"
"-----END PUBLIC KEY-----";
	test_begin("static verify (ed25519)");

	ret = dcrypt_key_load_public(&pub, key, &error);
	if (!ret)
		i_panic("%s", error);

	/* verify signature */
	test_assert(dcrypt_verify(pub, "sha256", DCRYPT_SIGNATURE_FORMAT_DSS,
		 data, strlen(data),
		 sig, sizeof(sig), &valid, 0, &error) && valid);
	dcrypt_key_unref_public(&pub);

	test_end();
}

static void test_static_verify_ed448(void)
{
	const char *error = NULL;
	bool valid, ret;
	struct dcrypt_public_key *pub;
	const char *data = "signed data";
	const unsigned char sig[] = {
		0x9d,0x90,0x9b,0xe9,0x40,0xf5,0xee,0x4e,0x42,0x34,0xa5,0x90,
		0x85,0x0d,0x6a,0xea,0x60,0xae,0xd2,0x49,0x39,0x5f,0x61,0x64,
		0x16,0x22,0x36,0xa4,0x14,0x8b,0x61,0x4e,0x4e,0xfa,0x74,0x45,
		0xcb,0xf8,0x8b,0x15,0xc1,0x59,0x99,0xaa,0x26,0x20,0x45,0x32,
		0x8a,0xa0,0xed,0x21,0xce,0x39,0xa4,0x06,0x00,0x75,0xb1,0x70,
		0x6e,0xe6,0xb6,0x89,0x94,0x72,0xcb,0x3a,0xe8,0x1d,0xaf,0x18,
		0x01,0xde,0x58,0xbe,0x1f,0x72,0x5b,0x0c,0xc4,0x98,0xfb,0xba,
		0x51,0x26,0x89,0x01,0xc3,0xea,0xa7,0xe6,0xb2,0xf6,0xe5,0xee,
		0xa2,0x5a,0x72,0x84,0xc4,0xfc,0x81,0x1f,0x48,0x45,0x9f,0xd1,
		0x44,0x1f,0x77,0x5c,0x3b,0x00,
	};
	const char *key =
"-----BEGIN PUBLIC KEY-----\n"
"MEMwBQYDK2VxAzoAnWMyXj/1VTCDWIyx0IKbezYsUI0dl80fAkQ3IK+U5+SqR2gw\n"
"zhHZ7ewPFgiEiP/KY3qKLWJHSDcA\n"
"-----END PUBLIC KEY-----";
	test_begin("static verify (ed448)");

	ret = dcrypt_key_load_public(&pub, key, &error);
	if (!ret)
		i_panic("%s", error);

	/* verify signature */
	test_assert(dcrypt_verify(pub, "sha256", DCRYPT_SIGNATURE_FORMAT_DSS,
		 data, strlen(data),
		 sig, sizeof(sig), &valid, 0, &error) && valid);
	dcrypt_key_unref_public(&pub);

	test_end();
}

static void test_sign_verify_ed448(void)
{
	const char *error = NULL;
	bool valid, ret;
	struct dcrypt_keypair pair;
	buffer_t *signature =
		buffer_create_dynamic(pool_datastack_create(), 128);
	const char *data = "signed data";

	test_begin("sign and verify (ed448)");

	ret = dcrypt_keypair_generate(&pair, DCRYPT_KEY_EC, 0, "ED448", &error);
	if (!ret)
		i_panic("%s", error);

	test_assert(dcrypt_sign(pair.priv, "sha256", DCRYPT_SIGNATURE_FORMAT_DSS,
		 data, strlen(data), signature, 0, &error));
	/* verify signature */
	test_assert(dcrypt_verify(pair.pub, "sha256", DCRYPT_SIGNATURE_FORMAT_DSS,
		 data, strlen(data),
		 signature->data, signature->used, &valid, 0, &error) && valid);

	dcrypt_keypair_unref(&pair);

	test_end();
}

static void test_xd25519_keypair(void)
{
	test_begin("X25519 key exchange");
	struct dcrypt_keypair pair;
	const char *error = NULL;
	bool ret;

	if (!dcrypt_keypair_generate(&pair, DCRYPT_KEY_EC, 0, "X25519", &error))
		i_panic("%s", error);
	/* perform ecdh */
	buffer_t *R = t_buffer_create(64), *S = t_buffer_create(64);
	buffer_t *S2 = t_buffer_create(64);
	test_assert(dcrypt_ecdh_derive_secret_peer(pair.pub, R, S, &error));
	test_assert(dcrypt_ecdh_derive_secret_local(pair.priv, R, S2, &error));
	test_assert(S->used > 0);
	test_assert(R->used > 0);
	test_assert(buffer_cmp(S, S2));

	/* try to store it as dovecot key */
	string_t *pub = t_str_new(64);
	string_t *priv = t_str_new(64);

	dcrypt_key_store_public(pair.pub, DCRYPT_FORMAT_DOVECOT, pub, &error);
	dcrypt_key_store_private(pair.priv, DCRYPT_FORMAT_DOVECOT, NULL, priv, NULL, NULL, &error);

	struct dcrypt_keypair pair2;

	ret = dcrypt_key_load_public(&pair2.pub, str_c(pub), &error);
	test_assert(ret == TRUE);

	ret = dcrypt_key_load_private(&pair2.priv, str_c(priv), NULL, NULL, &error);
	test_assert(ret == TRUE);

	struct dcrypt_public_key *pub2;
	dcrypt_key_convert_private_to_public(pair2.priv, &pub2);

	str_truncate(pub, 0);
	ret = dcrypt_key_store_public(pub2, DCRYPT_FORMAT_DOVECOT, pub, &error);
	test_assert(ret == TRUE);
<<<<<<< HEAD
=======

	dcrypt_key_unref_public(&pub2);
	dcrypt_keypair_unref(&pair);
	dcrypt_keypair_unref(&pair2);
>>>>>>> 48910104

	test_end();
}

static void test_xd448_keypair(void)
{
	test_begin("X448 key exchange");
	struct dcrypt_keypair pair;
	const char *error = NULL;
	if (!dcrypt_keypair_generate(&pair, DCRYPT_KEY_EC, 0, "X448", &error))
		i_error("%s", error);
	/* perform ecdh */
	buffer_t *R = t_buffer_create(64), *S = t_buffer_create(64);
	buffer_t *S2 = t_buffer_create(64);
	test_assert(dcrypt_ecdh_derive_secret_peer(pair.pub, R, S, &error));
	test_assert(dcrypt_ecdh_derive_secret_local(pair.priv, R, S2, &error));
	test_assert(S->used > 0);
	test_assert(R->used > 0);
	test_assert(buffer_cmp(S, S2));
	dcrypt_keypair_unref(&pair);
	test_end();
}
#endif

int main(void)
{
	struct dcrypt_settings set = {
		.module_dir = ".libs"
	};
	const char *error;

	if (!dcrypt_initialize(NULL, &set, &error)) {
		i_error("No functional dcrypt backend found - "
			"skipping tests: %s", error);
		return 0;
	}

	static void (*const test_functions[])(void) = {
		test_cipher_test_vectors,
		test_cipher_aead_test_vectors,
		test_hmac_test_vectors,
		test_load_v1_keys,
		test_load_v1_key,
		test_load_v1_public_key,
		test_load_v2_key,
		test_load_v2_public_key,
		test_get_info_v2_key,
		test_gen_and_get_info_rsa_pem,
		test_get_info_rsa_private_key,
		test_get_info_invalid_keys,
		test_get_info_key_encrypted,
		test_get_info_pw_encrypted,
		test_password_change,
		test_load_invalid_keys,
		test_raw_keys,
		test_jwk_keys,
		test_sign_verify_rsa,
		test_sign_verify_ecdsa,
		test_sign_verify_x962,
		test_static_verify_ecdsa,
		test_static_verify_rsa,
		test_static_verify_ecdsa_x962,
#ifdef HAVE_X25519
		test_sign_verify_ed25519,
		test_sign_verify_ed448,
		test_static_verify_ed25519,
		test_static_verify_ed448,
		test_xd25519_keypair,
		test_xd448_keypair,
#endif
		NULL
	};

	int ret = test_run(test_functions);

	dcrypt_deinitialize();

	return ret;
}<|MERGE_RESOLUTION|>--- conflicted
+++ resolved
@@ -1945,13 +1945,10 @@
 	str_truncate(pub, 0);
 	ret = dcrypt_key_store_public(pub2, DCRYPT_FORMAT_DOVECOT, pub, &error);
 	test_assert(ret == TRUE);
-<<<<<<< HEAD
-=======
 
 	dcrypt_key_unref_public(&pub2);
 	dcrypt_keypair_unref(&pair);
 	dcrypt_keypair_unref(&pair2);
->>>>>>> 48910104
 
 	test_end();
 }
