/* Copyright (c) 2016-2018 Dovecot authors, see the included COPYING file */

#include "lib.h"
#include "net.h"
#include "passdb.h"
#include "str.h"
#include "istream.h"
#include "ioloop.h"
#include "base64.h"
#include "hex-binary.h"
#include "hash-method.h"
#include "http-url.h"
#include "http-client.h"
#include "json-generator.h"
#include "json-istream.h"
#include "json-ostream.h"
#include "master-service.h"
#include "settings.h"
#include "master-service-ssl-settings.h"
#include "auth-request.h"
#include "auth-penalty.h"
#include "auth-settings.h"
#include "auth-policy.h"
#include "auth-common.h"
#include "iostream-ssl.h"

#define AUTH_POLICY_DNS_SOCKET_PATH "dns-client"

static struct http_client_settings http_client_set = {
	.dns_client_socket_path = AUTH_POLICY_DNS_SOCKET_PATH,
	.max_connect_attempts = 1,
	.max_idle_time_msecs = 10000,
	.max_parallel_connections = 100,
	.debug = 0,
	.user_agent = "dovecot/auth-policy-client"
};

static char *auth_policy_json_template;

static struct http_client *http_client;

struct policy_lookup_ctx {
	pool_t pool;
	string_t *json;
	struct auth_request *request;
	struct http_client_request *http_request;
	struct json_istream *json_input;
	const struct auth_settings *set;
	const char *url;
	bool expect_result;
	int result;
	const char *message;
	auth_policy_callback_t callback;
	void *callback_context;

	struct istream *payload;
	struct io *io;
	struct event *event;

	bool parse_error;
};

struct policy_template_keyvalue {
	const char *key;
	const char *value;
};

static int
auth_policy_attribute_comparator(const struct policy_template_keyvalue *a,
				 const struct policy_template_keyvalue *b)
{
	return strcmp(a->key, b->key);
}

static int
auth_policy_strptrcmp(const char *a0, const char *a1,
		      const char *b0, const char *b1)
{
	i_assert(a0 <= a1 && b0 <= b1);
	return memcmp(a0, b0, I_MIN((a1-a0),(b1-b0)));
}

static void
auth_policy_open_key(struct json_ostream *json_output, const char *key)
{
	const char *ptr;

	while((ptr = strchr(key, '/')) != NULL) {
		json_ostream_ndescend_object(json_output,
					     t_strdup_until(key, ptr));
		key = ptr+1;
	}
}

static void
auth_policy_close_key(struct json_ostream *json_output, const char *key)
{
	while ((key = strchr(key, '/')) != NULL) {
		json_ostream_nascend_object(json_output);
		key++;
	}
}

static void
auth_policy_open_and_close_to_key(struct json_ostream *json_output,
				  const char *fromkey, const char *tokey)
{
	const char *fptr,*tptr,*fdash,*tdash;

	fptr = strrchr(fromkey, '/');
	tptr = strrchr(tokey, '/');

	if (fptr == NULL && tptr == NULL) return; /* nothing to do */

	if (fptr == NULL && tptr != NULL) {
		auth_policy_open_key(json_output, tokey);
		return;
	}

	if (fptr != NULL && tptr == NULL) {
		auth_policy_close_key(json_output, fromkey);
		return;
	}

	if (auth_policy_strptrcmp(fromkey, fptr, tokey, tptr) == 0) {
		/* nothing to do, again */
		return;
	}

	fptr = fromkey;
	tptr = tokey;

	while (fptr != NULL && tptr != NULL) {
		fdash = strchr(fptr, '/');
		tdash = strchr(tptr, '/');

		if (fdash == NULL) {
			auth_policy_open_key(json_output, tptr);
			break;
		}
		if (tdash == NULL) {
			auth_policy_close_key(json_output, fptr);
			break;
		}
		if (auth_policy_strptrcmp(fptr, fdash, tptr, tdash) != 0) {
			auth_policy_close_key(json_output, fptr);
			auth_policy_open_key(json_output, tptr);
			break;
		}
		fptr = fdash+1;
		tptr = tdash+1;
	}
}

void auth_policy_init(void)
{
	const struct master_service_ssl_settings *master_ssl_set =
		settings_get_or_fatal(master_service_get_event(master_service),
			&master_service_ssl_setting_parser_info);
	struct ssl_iostream_settings ssl_set;
	i_zero(&ssl_set);

	http_client_set.request_absolute_timeout_msecs =
		global_auth_settings->policy_server_timeout_msecs;
	if (global_auth_settings->debug)
		http_client_set.debug = 1;

	master_service_ssl_client_settings_to_iostream_set(
		master_ssl_set, pool_datastack_create(), &ssl_set);
	http_client_set.ssl = &ssl_set;
	http_client_set.event_parent = auth_event;
	http_client = http_client_init(&http_client_set);
	settings_free(master_ssl_set);

	/* prepare template */

	ARRAY(struct policy_template_keyvalue) attribute_pairs;
	const struct policy_template_keyvalue *kvptr;
	string_t *template = t_str_new(64);
	struct json_ostream *json_output;
	const char **ptr;
	const char *key = NULL;
	const char **list = t_strsplit_spaces(
		global_auth_settings->policy_request_attributes, "= ");

	t_array_init(&attribute_pairs, 8);
	for (ptr = list; *ptr != NULL; ptr++) {
		struct policy_template_keyvalue pair;

		if (key == NULL) {
			key = *ptr;
		} else {
			pair.key = key;
			pair.value = *ptr;
			key = NULL;
			array_push_back(&attribute_pairs, &pair);
		}
	}
	if (key != NULL)
		i_fatal("auth_policy_request_attributes contains invalid value");

	/* then we sort it */
	array_sort(&attribute_pairs, auth_policy_attribute_comparator);

	/* and build a template string */
	const char *prevkey = "";

	json_output = json_ostream_create_str(template,
					      JSON_GENERATOR_FLAG_HIDE_ROOT);
	json_ostream_ndescend_object(json_output, NULL);
	array_foreach(&attribute_pairs, kvptr) {
		const char *kptr = strchr(kvptr->key, '/');
		auth_policy_open_and_close_to_key(json_output,
						  prevkey, kvptr->key);
		json_ostream_nwrite_string(
			json_output, (kptr != NULL ? kptr + 1 : kvptr->key),
			kvptr->value);
		prevkey = kvptr->key;
	}
	auth_policy_open_and_close_to_key(json_output, prevkey, "");
	json_ostream_nascend_object(json_output);
	json_ostream_nfinish_destroy(&json_output);

	auth_policy_json_template = i_strdup(str_c(template));

	if (global_auth_settings->policy_log_only) {
		e_warning(auth_event,
			  "auth-policy: Currently in log-only mode. Ignoring "
			  "tarpit and disconnect instructions from policy server");
	}
}

void auth_policy_deinit(void)
{
	if (http_client != NULL)
		http_client_deinit(&http_client);
	i_free(auth_policy_json_template);
}

static void auth_policy_log_result(struct policy_lookup_ctx *context)
{
	const char *action;
	struct event_passthrough *e = event_create_passthrough(context->event)->
		set_name("auth_policy_request_finished");
	if (!context->expect_result) {
		e_debug(e->event(), "Policy report action finished");
		return;
	}
	int result = context->result;
	e->add_int("policy_response", context->result);
	if (result < 0)
		action = "drop connection";
	else if (context->result == 0)
		action = "continue";
	else
		action = t_strdup_printf("tarpit %d second(s)", context->result);
	if (context->request->set->policy_log_only && result != 0) {
		e_info(e->event(), "Policy check action '%s' ignored",
		       action);
	} else if (result != 0) {
		e_info(e->event(), "Policy check action is %s",
		       action);
	} else {
		e_debug(e->event(), "Policy check action is %s",
			action);
	}
}

static void auth_policy_finish(struct policy_lookup_ctx *context)
{
	json_istream_destroy(&context->json_input);
	http_client_request_abort(&context->http_request);
	if (context->request != NULL)
		auth_request_unref(&context->request);
	event_unref(&context->event);
	pool_unref(&context->pool);
}

static void auth_policy_callback(struct policy_lookup_ctx *context)
{
	if (context->callback != NULL)
		context->callback(context->result, context->callback_context);
	if (context->event != NULL)
		auth_policy_log_result(context);
}

static void auth_policy_parse_response(struct policy_lookup_ctx *context)
{
	struct json_node jnode;
	const char *value;
	int ret;

	ret = 1;
	while (ret > 0) {
		ret = json_istream_read(context->json_input, &jnode);
		if (ret <= 0)
			break;
		i_assert(jnode.name != NULL);

		if (strcmp(jnode.name, "status") == 0) {
			if (json_node_get_int(&jnode, &context->result) != 0)
				break;
		} else if (strcmp(jnode.name, "msg") == 0) {
			if (!json_node_is_string(&jnode))
				break;
			value = json_node_get_str(&jnode);
			if (*value != '\0')
				context->message = p_strdup(context->pool, value);
		}
		json_istream_skip(context->json_input);
	}

	if (ret == 0)
		return;

	context->parse_error = TRUE;

	io_remove(&context->io);

	if (context->payload->stream_errno != 0) {
		e_error(context->event,
			"Error reading policy server result: %s",
			i_stream_get_error(context->payload));
	} else if (ret > 0) {
		e_error(context->event,
			"Policy server response was malformed");
	} else {
		const char *error;

		ret = json_istream_finish(&context->json_input, &error);
		i_assert(ret != 0);
		if (ret > 0)
			context->parse_error = FALSE;
		else {
			e_error(context->event,
				"Policy server response JSON parse error: %s",
				error);
		}
	}
	json_istream_destroy(&context->json_input);

	if (context->parse_error) {
		context->result = (context->set->policy_reject_on_fail ?
				   -1 : 0);
	}

	context->request->policy_refusal = FALSE;

	if (context->result < 0) {
		if (context->message != NULL) {
			/* set message here */
			e_debug(context->event,
				"Policy response %d with message: %s",
				context->result, context->message);
			auth_request_set_field(context->request, "reason",
					       context->message, NULL);
		}
		context->request->policy_refusal = TRUE;
	} else {
		e_debug(context->event,
			"Policy response %d", context->result);
	}

	if (context->request->policy_refusal) {
		e_info(context->event,
		       "Authentication failure due to policy server refusal%s%s",
		       (context->message!=NULL?": ":""),
		       (context->message!=NULL?context->message:""));
	}

	auth_policy_callback(context);
	i_stream_unref(&context->payload);
}

static void
auth_policy_process_response(const struct http_response *response, void *ctx)
{
	struct policy_lookup_ctx *context = ctx;

	context->payload = response->payload;

	if ((response->status / 10) != 20) {
		e_error(context->event,
			"Policy server HTTP error: %s",
			http_response_get_message(response));
		auth_policy_callback(context);
		return;
	}

	if (response->payload == NULL) {
		if (context->expect_result)
			e_error(context->event,
				"Policy server result was empty");
		auth_policy_callback(context);
		return;
	}

	if (context->expect_result) {
		i_stream_ref(response->payload);
		context->io = io_add_istream(
			response->payload, auth_policy_parse_response, context);
		context->json_input = json_istream_create_object(
			response->payload, NULL, 0);
		auth_policy_parse_response(ctx);
	} else {
		auth_policy_callback(context);
	}
}

static void auth_policy_send_request(struct policy_lookup_ctx *context)
{
	const char *error;
	struct http_url *url;

	auth_request_ref(context->request);
	if (http_url_parse(context->url, NULL, HTTP_URL_ALLOW_USERINFO_PART,
			   context->pool, &url, &error) != 0) {
		e_error(context->event,
			"Could not parse url %s: %s", context->url, error);
		auth_policy_callback(context);
		auth_policy_finish(context);
		return;
	}

	context->http_request = http_client_request_url(http_client,
		"POST", url, auth_policy_process_response, (void*)context);
	http_client_request_set_destroy_callback(
		context->http_request, auth_policy_finish, context);
	http_client_request_add_header(context->http_request,
				       "Content-Type", "application/json");
	if (*context->set->policy_server_api_header != 0) {
		const char *ptr;

		ptr = strstr(context->set->policy_server_api_header, ":");
		if (ptr != NULL) {
			const char *header = t_strcut(
				context->set->policy_server_api_header, ':');
			http_client_request_add_header(context->http_request,
						       header, ptr + 1);
		} else {
			http_client_request_add_header(
				context->http_request, "X-API-Key",
				context->set->policy_server_api_header);
		}
	}
	if (url->user != NULL) {
		/* allow empty password */
		http_client_request_set_auth_simple(
			context->http_request, url->user,
			(url->password != NULL ? url->password : ""));
	}

	struct istream *is = i_stream_create_from_buffer(context->json);
	http_client_request_set_payload(context->http_request, is, FALSE);
	i_stream_unref(&is);
	http_client_request_submit(context->http_request);
}

static const char *
auth_policy_escape_function(const char *string,
			    const struct auth_request *auth_request ATTR_UNUSED)
{
	string_t *tmp = t_str_new(64);
	json_append_escaped(tmp, string);
	return str_c(tmp);
}

static
const char* auth_policy_fail_type(struct auth_request *request)
{
	if (request->policy_refusal)
		return "policy";
	/* wait until it's finished */
	if (request->state != AUTH_REQUEST_STATE_FINISHED)
		return "";
	switch (request->passdb_result) {
	case PASSDB_RESULT_OK:
	case PASSDB_RESULT_NEXT:
		return "";
	case PASSDB_RESULT_SCHEME_NOT_AVAILABLE:
	case PASSDB_RESULT_INTERNAL_FAILURE:
		return "internal";
	case PASSDB_RESULT_PASSWORD_MISMATCH:
		return "credentials";
	case PASSDB_RESULT_PASS_EXPIRED:
		return "expired";
	case PASSDB_RESULT_USER_DISABLED:
		return "disabled";
	case PASSDB_RESULT_USER_UNKNOWN:
		return "account";
	}
	i_unreached();
}

static const struct var_expand_table *
policy_get_var_expand_table(struct auth_request *auth_request,
			    const char *hashed_password,
			    const char *requested_username)
{
	struct var_expand_table *table;
	unsigned int count = 3;

	table = auth_request_get_var_expand_table_full(
			auth_request, auth_request->fields.user,
			auth_policy_escape_function, &count);
	table[0].key = '\0';
	table[0].long_key = "hashed_password";
	table[0].value = hashed_password;
	table[1].key = '\0';
	table[1].long_key = "requested_username";
	table[1].value = requested_username;
	table[2].key = '\0';
	table[2].long_key = "fail_type";
	table[2].value = auth_policy_fail_type(auth_request);
	if (table[0].value != NULL) {
		table[0].value = auth_policy_escape_function(table[0].value,
							     auth_request);
	}
	if (table[1].value != NULL) {
		table[1].value = auth_policy_escape_function(table[1].value,
							     auth_request);
	}

	return table;
}

static void
auth_policy_create_json(struct policy_lookup_ctx *context,
			const char *password, bool include_success)
{
	const struct var_expand_table *var_table;
	context->json = str_new(context->pool, 64);
	unsigned char *ptr;
	const char *requested_username;
	const struct hash_method *digest =
		hash_method_lookup(context->set->policy_hash_mech);

	i_assert(digest != NULL);

	void *ctx = t_malloc_no0(digest->context_size);
	buffer_t *buffer = t_buffer_create(64);

	digest->init(ctx);
	digest->loop(ctx, context->set->policy_hash_nonce,
		     strlen(context->set->policy_hash_nonce));
	if (context->request->fields.requested_login_user != NULL) {
		requested_username =
			context->request->fields.requested_login_user;
	} else if (context->request->fields.user != NULL) {
		requested_username = context->request->fields.user;
	} else {
		requested_username = "";
	}

	/* use +1 to make sure \0 gets included */
	digest->loop(ctx, requested_username, strlen(requested_username)+1);
	if (password != NULL)
		digest->loop(ctx, password, strlen(password));
	ptr = buffer_get_modifiable_data(buffer, NULL);
	digest->result(ctx, ptr);
	buffer_set_used_size(buffer, digest->digest_size);
	if (context->set->policy_hash_truncate > 0) {
		buffer_truncate_rshift_bits(
			buffer, context->set->policy_hash_truncate);
	}

	const char *hashed_password = binary_to_hex(buffer->data, buffer->used);
	struct json_ostream *json_output;
	const char *error;

	json_output = json_ostream_create_str(context->json, 0);
	json_ostream_ndescend_object(json_output, NULL);

	json_ostream_nopen_space(json_output, NULL);
	var_table = policy_get_var_expand_table(
		context->request, hashed_password, requested_username);
	if (auth_request_var_expand_with_table(context->json,
					       auth_policy_json_template,
					       context->request, var_table,
					       auth_policy_escape_function,
					       &error) <= 0) {
		e_error(context->event,
			"Failed to expand auth policy template: %s", error);
	}

	json_ostream_close_space(json_output);

	if (include_success) {
		if (!context->request->failed &&
		    context->request->fields.successful &&
		    !context->request->internal_failure) {
			json_ostream_nwrite_string(json_output,
						   "success", "true");
		} else {
			json_ostream_nwrite_string(json_output,
<<<<<<< HEAD
						   "success", "true");
=======
						   "success", "false");
>>>>>>> 67102a72
		}
		json_ostream_nwrite_string(json_output, "policy_reject",
					   (context->request->policy_refusal ?
					    "true" : "false"));
	}
	json_ostream_nwrite_string(
		json_output, "tls",
		(context->request->fields.conn_secured ==
			AUTH_REQUEST_CONN_SECURED_TLS ? "true" : "false"));
	json_ostream_nascend_object(json_output);
	json_ostream_nfinish_destroy(&json_output);

	e_debug(context->event,
		"Policy server request JSON: %s", str_c(context->json));
}

static void auth_policy_url(struct policy_lookup_ctx *context,
			    const char *command)
{
	size_t len = strlen(context->set->policy_server_url);
	if (context->set->policy_server_url[len-1] == '&') {
		context->url = p_strdup_printf(
			context->pool, "%scommand=%s",
			context->set->policy_server_url, command);
	} else {
		context->url = p_strdup_printf(
			context->pool, "%s?command=%s",
			context->set->policy_server_url, command);
	}
<<<<<<< HEAD
}

static const char *auth_policy_get_prefix(struct auth_request *request)
{
	string_t *str = t_str_new(256);
	auth_request_get_log_prefix(str, request, "policy");
	return str_c(str);
=======
>>>>>>> 67102a72
}

void auth_policy_check(struct auth_request *request, const char *password,
	auth_policy_callback_t cb, void *context)
{
	if (request->master != NULL ||
	    *(request->set->policy_server_url) == '\0') {
		cb(0, context);
		return;
	}

	pool_t pool = pool_alloconly_create("auth policy", 512);
	struct policy_lookup_ctx *ctx =
		p_new(pool, struct policy_lookup_ctx, 1);

	ctx->pool = pool;
	ctx->request = request;
	ctx->expect_result = TRUE;
	ctx->callback = cb;
	ctx->callback_context = context;
	ctx->set = request->set;
	ctx->event = event_create(request->event);
	event_add_str(ctx->event, "mode", "allow");
<<<<<<< HEAD
	event_set_append_log_prefix(ctx->event,
				    auth_policy_get_prefix(request));
=======
	event_set_append_log_prefix(ctx->event, "policy: ");
>>>>>>> 67102a72
	auth_policy_url(ctx, "allow");
	ctx->result = (ctx->set->policy_reject_on_fail ? -1 : 0);
	e_debug(ctx->event, "Policy request %s", ctx->url);
	T_BEGIN {
		auth_policy_create_json(ctx, password, FALSE);
	} T_END;
	auth_policy_send_request(ctx);
}

void auth_policy_report(struct auth_request *request)
{
	if (request->master != NULL)
		return;

	if (*(request->set->policy_server_url) == '\0')
		return;

	pool_t pool = pool_alloconly_create("auth policy", 512);
	struct policy_lookup_ctx *ctx =
		p_new(pool, struct policy_lookup_ctx, 1);

	ctx->pool = pool;
	ctx->request = request;
	ctx->expect_result = FALSE;
	ctx->set = request->set;
	ctx->event = event_create(request->event);
	event_add_str(ctx->event, "mode", "report");
<<<<<<< HEAD
	event_set_append_log_prefix(ctx->event,
				    auth_policy_get_prefix(request));
=======
	event_set_append_log_prefix(ctx->event, "policy: ");
>>>>>>> 67102a72
	auth_policy_url(ctx, "report");
	e_debug(ctx->event, "Policy request %s", ctx->url);
	T_BEGIN {
		auth_policy_create_json(ctx, request->mech_password, TRUE);
	} T_END;
	auth_policy_send_request(ctx);
}<|MERGE_RESOLUTION|>--- conflicted
+++ resolved
@@ -593,11 +593,7 @@
 						   "success", "true");
 		} else {
 			json_ostream_nwrite_string(json_output,
-<<<<<<< HEAD
-						   "success", "true");
-=======
 						   "success", "false");
->>>>>>> 67102a72
 		}
 		json_ostream_nwrite_string(json_output, "policy_reject",
 					   (context->request->policy_refusal ?
@@ -627,16 +623,6 @@
 			context->pool, "%s?command=%s",
 			context->set->policy_server_url, command);
 	}
-<<<<<<< HEAD
-}
-
-static const char *auth_policy_get_prefix(struct auth_request *request)
-{
-	string_t *str = t_str_new(256);
-	auth_request_get_log_prefix(str, request, "policy");
-	return str_c(str);
-=======
->>>>>>> 67102a72
 }
 
 void auth_policy_check(struct auth_request *request, const char *password,
@@ -660,12 +646,7 @@
 	ctx->set = request->set;
 	ctx->event = event_create(request->event);
 	event_add_str(ctx->event, "mode", "allow");
-<<<<<<< HEAD
-	event_set_append_log_prefix(ctx->event,
-				    auth_policy_get_prefix(request));
-=======
 	event_set_append_log_prefix(ctx->event, "policy: ");
->>>>>>> 67102a72
 	auth_policy_url(ctx, "allow");
 	ctx->result = (ctx->set->policy_reject_on_fail ? -1 : 0);
 	e_debug(ctx->event, "Policy request %s", ctx->url);
@@ -693,12 +674,7 @@
 	ctx->set = request->set;
 	ctx->event = event_create(request->event);
 	event_add_str(ctx->event, "mode", "report");
-<<<<<<< HEAD
-	event_set_append_log_prefix(ctx->event,
-				    auth_policy_get_prefix(request));
-=======
 	event_set_append_log_prefix(ctx->event, "policy: ");
->>>>>>> 67102a72
 	auth_policy_url(ctx, "report");
 	e_debug(ctx->event, "Policy request %s", ctx->url);
 	T_BEGIN {
